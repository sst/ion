--- conflicted
+++ resolved
@@ -148,14 +148,6 @@
 By default, this is what the `target` function looks like:
 
 ```ts
-<<<<<<< HEAD
-runner(input) {
-  return {
-    engine: "codebuild",
-    architecture: "arm64",
-    compute: "large",
-    timeout: "20 minutes",
-=======
 target(event) {
   if (event.type === "branch" && event.action === "pushed") {
     return {
@@ -169,7 +161,6 @@
 
   if (event.type === "pull_request") {
     return { stage: `pr-${event.number}` };
->>>>>>> 3ec49441
   }
 }
 ```
@@ -963,9 +954,6 @@
 have not been used for more than 7 days.
 
 </Segment>
-<<<<<<< HEAD
-### compute?
-=======
 <NestedTitle id="runner-architecture" Tag="h4" parent="runner.">architecture?</NestedTitle>
 <Segment>
 <Section type="parameters">
@@ -981,7 +969,6 @@
 
 </Segment>
 <NestedTitle id="runner-compute" Tag="h4" parent="runner.">compute?</NestedTitle>
->>>>>>> 3ec49441
 <Segment>
 <Section type="parameters">
 <InlineSection>
@@ -992,11 +979,7 @@
 <InlineSection>
 **Default** <code class="primitive">small</code>
 </InlineSection>
-<<<<<<< HEAD
-The compute size of the AWS CodeBuild build environment.
-=======
 The compute size of the build environment.
->>>>>>> 3ec49441
 
 For `x86_64`, it can be the following:
 - `small`: 3 GB, 2 vCPUs
@@ -1011,8 +994,7 @@
 Read more about the [CodeBuild build environments](https://docs.aws.amazon.com/codebuild/latest/userguide/build-env-ref-compute-types.html).
 
 </Segment>
-<<<<<<< HEAD
-### engine
+<NestedTitle id="runner-engine" Tag="h4" parent="runner.">engine</NestedTitle>
 <Segment>
 <Section type="parameters">
 <InlineSection>
@@ -1022,19 +1004,6 @@
 The service used to run the build. Currently, only AWS CodeBuild is supported.
 
 </Segment>
-### timeout?
-=======
-<NestedTitle id="runner-engine" Tag="h4" parent="runner.">engine</NestedTitle>
->>>>>>> 3ec49441
-<Segment>
-<Section type="parameters">
-<InlineSection>
-**Type** <code class="symbol">&ldquo;</code><code class="primitive">codebuild</code><code class="symbol">&rdquo;</code>
-</InlineSection>
-</Section>
-The service used to run the build. Currently, only AWS CodeBuild is supported.
-
-</Segment>
 <NestedTitle id="runner-timeout" Tag="h4" parent="runner.">timeout?</NestedTitle>
 <Segment>
 <Section type="parameters">
