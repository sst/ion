--- conflicted
+++ resolved
@@ -109,6 +109,7 @@
               "aws:cloudwatch/eventTarget:EventTarget",
               "aws:cloudwatch/logGroup:LogGroup",
               "aws:cognito/identityPoolRoleAttachment:IdentityPoolRoleAttachment",
+              "aws:cognito/identityProvider:IdentityProvider",
               "aws:cognito/userPoolClient:UserPoolClient",
               "aws:lambda/eventSourceMapping:EventSourceMapping",
               "aws:lambda/functionUrl:FunctionUrl",
@@ -240,93 +241,6 @@
                 output(args.props.fifoTopic).apply((fifo) =>
                   prefixName(256, args.name, fifo ? ".fifo" : undefined),
                 ),
-<<<<<<< HEAD
-              };
-              break;
-            case "aws:appsync/graphQLApi:GraphQLApi":
-              overrides = { name: prefixName(65536, args.name) };
-              break;
-            case "cloudflare:index/d1Database:D1Database":
-            case "cloudflare:index/r2Bucket:R2Bucket":
-            case "cloudflare:index/workerScript:WorkerScript":
-            case "cloudflare:index/queue:Queue":
-              overrides = {
-                name: prefixName(64, args.name).toLowerCase(),
-              };
-              break;
-            case "cloudflare:index/workersKvNamespace:WorkersKvNamespace":
-              overrides = {
-                title: prefixName(64, args.name).toLowerCase(),
-              };
-              break;
-            // resources manually named
-            case "aws:appsync/dataSource:DataSource":
-            case "aws:appsync/function:Function":
-            case "aws:appsync/resolver:Resolver":
-            case "aws:cognito/identityPool:IdentityPool":
-            case "aws:ecs/service:Service":
-            case "aws:ecs/taskDefinition:TaskDefinition":
-            case "aws:lb/targetGroup:TargetGroup":
-            case "aws:s3/bucketV2:BucketV2":
-            case "aws:cloudwatch/eventBus:EventBus":
-              break;
-            // resources not prefixed
-            case "aws:acm/certificate:Certificate":
-            case "aws:acm/certificateValidation:CertificateValidation":
-            case "aws:apigateway/deployment:Deployment":
-            case "aws:apigateway/integration:Integration":
-            case "aws:apigateway/method:Method":
-            case "aws:apigateway/resource:Resource":
-            case "aws:apigateway/stage:Stage":
-            case "aws:apigatewayv2/apiMapping:ApiMapping":
-            case "aws:apigatewayv2/domainName:DomainName":
-            case "aws:apigatewayv2/integration:Integration":
-            case "aws:apigatewayv2/route:Route":
-            case "aws:apigatewayv2/stage:Stage":
-            case "aws:appautoscaling/target:Target":
-            case "aws:appsync/domainName:DomainName":
-            case "aws:appsync/domainNameApiAssociation:DomainNameApiAssociation":
-            case "aws:ec2/routeTableAssociation:RouteTableAssociation":
-            case "aws:iam/accessKey:AccessKey":
-            case "aws:iam/policy:Policy":
-            case "aws:iam/userPolicy:UserPolicy":
-            case "aws:cloudfront/cachePolicy:CachePolicy":
-            case "aws:cloudfront/distribution:Distribution":
-            case "aws:cloudfront/function:Function":
-            case "aws:cloudfront/originAccessIdentity:OriginAccessIdentity":
-            case "aws:cloudwatch/eventRule:EventRule":
-            case "aws:cloudwatch/eventTarget:EventTarget":
-            case "aws:cloudwatch/logGroup:LogGroup":
-            case "aws:cognito/identityPoolRoleAttachment:IdentityPoolRoleAttachment":
-            case "aws:cognito/identityProvider:IdentityProvider":
-            case "aws:cognito/userPoolClient:UserPoolClient":
-            case "aws:lambda/eventSourceMapping:EventSourceMapping":
-            case "aws:lambda/functionUrl:FunctionUrl":
-            case "aws:lambda/invocation:Invocation":
-            case "aws:lambda/permission:Permission":
-            case "aws:lb/listener:Listener":
-            case "aws:route53/record:Record":
-            case "aws:s3/bucketCorsConfigurationV2:BucketCorsConfigurationV2":
-            case "aws:s3/bucketNotification:BucketNotification":
-            case "aws:s3/bucketObject:BucketObject":
-            case "aws:s3/bucketObjectv2:BucketObjectv2":
-            case "aws:s3/bucketPolicy:BucketPolicy":
-            case "aws:s3/bucketPublicAccessBlock:BucketPublicAccessBlock":
-            case "aws:s3/bucketWebsiteConfigurationV2:BucketWebsiteConfigurationV2":
-            case "aws:ses/domainIdentityVerification:DomainIdentityVerification":
-            case "aws:sesv2/emailIdentity:EmailIdentity":
-            case "aws:sns/topicSubscription:TopicSubscription":
-            case "cloudflare:index/record:Record":
-            case "cloudflare:index/workerDomain:WorkerDomain":
-            case "docker:index/image:Image":
-            case "vercel:index/dnsRecord:DnsRecord":
-              break;
-            default:
-              throw new VisibleError(
-                `In "${name}" component, the physical name of "${args.name}" (${args.type}) is not prefixed`,
-              );
-          }
-=======
             },
             {
               types: ["aws:appsync/graphQLApi:GraphQLApi"],
@@ -360,7 +274,6 @@
           if (args.props[rule.field] && !args.type.startsWith("cloudflare:"))
             return;
 
->>>>>>> ebe82c6a
           return {
             props: { ...args.props, [rule.field]: rule.cb() },
             opts: args.opts,
