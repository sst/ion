import fs from "fs";
import path from "path";
import crypto from "crypto";
import archiver from "archiver";
import type { Loader, BuildOptions } from "esbuild";
import {
  Output,
  ComponentResourceOptions,
  asset,
  output,
  all,
  interpolate,
  unsecret,
  secret,
} from "@pulumi/pulumi";
import { buildNode } from "../../runtime/node.js";
import { FunctionCodeUpdater } from "./providers/function-code-updater.js";
import { bootstrap } from "./helpers/bootstrap.js";
import { Duration, DurationMinutes, toSeconds } from "../duration.js";
import { Size, toMBs } from "../size.js";
import { Component, Prettify, Transform, transform } from "../component.js";
import { Link } from "../link.js";
import { VisibleError } from "../error.js";
import type { Input } from "../input.js";
import { physicalName } from "../naming.js";
import { RETENTION } from "./logging.js";
import {
  cloudwatch,
  ecr,
  getCallerIdentityOutput,
  getRegionOutput,
  iam,
  lambda,
  s3,
  types,
} from "@pulumi/aws";
import { Permission, permission } from "./permission.js";
import { Vpc } from "./vpc.js";
import { buildPython, buildPythonContainer } from "../../runtime/python.js";
// import * as docker from "@pulumi/docker";
import * as docker_build from "@pulumi/docker-build";

export type FunctionPermissionArgs = {
  /**
   * The [IAM actions](https://docs.aws.amazon.com/service-authorization/latest/reference/reference_policies_actions-resources-contextkeys.html#actions_table) that can be performed.
   * @example
   *
   * ```js
   * {
   *   actions: ["s3:*"]
   * }
   * ```
   */
  actions: string[];
  /**
   * The resourcess specified using the [IAM ARN format](https://docs.aws.amazon.com/IAM/latest/UserGuide/reference_identifiers.html).
   * @example
   *
   * ```js
   * {
   *   resources: ["arn:aws:s3:::my-bucket/*"]
   * }
   * ```
   */
  resources: Input<string>[];
};

interface FunctionUrlCorsArgs {
  /**
   * Allow cookies or other credentials in requests to the function URL.
   * @default `false`
   * @example
   * ```js
   * {
   *   url: {
   *     cors: {
   *       allowCredentials: true
   *     }
   *   }
   * }
   * ```
   */
  allowCredentials?: Input<boolean>;
  /**
   * The HTTP headers that origins can include in requests to the function URL.
   * @default `["*"]`
   * @example
   * ```js
   * {
   *   url: {
   *     cors: {
   *       allowHeaders: ["date", "keep-alive", "x-custom-header"]
   *     }
   *   }
   * }
   * ```
   */
  allowHeaders?: Input<Input<string>[]>;
  /**
   * The origins that can access the function URL.
   * @default `["*"]`
   * @example
   * ```js
   * {
   *   url: {
   *     cors: {
   *       allowOrigins: ["https://www.example.com", "http://localhost:60905"]
   *     }
   *   }
   * }
   * ```
   * Or the wildcard for all origins.
   * ```js
   * {
   *   url: {
   *     cors: {
   *       allowOrigins: ["*"]
   *     }
   *   }
   * }
   * ```
   */
  allowOrigins?: Input<Input<string>[]>;
  /**
   * The HTTP methods that are allowed when calling the function URL.
   * @default `["*"]`
   * @example
   * ```js
   * {
   *   url: {
   *     cors: {
   *       allowMethods: ["GET", "POST", "DELETE"]
   *     }
   *   }
   * }
   * ```
   * Or the wildcard for all methods.
   * ```js
   * {
   *   url: {
   *     cors: {
   *       allowMethods: ["*"]
   *     }
   *   }
   * }
   * ```
   */
  allowMethods?: Input<
    Input<
      "*" | "DELETE" | "GET" | "HEAD" | "OPTIONS" | "PATCH" | "POST" | "PUT"
    >[]
  >;
  /**
   * The HTTP headers you want to expose in your function to an origin that calls the function URL.
   * @default `[]`
   * @example
   * ```js
   * {
   *   url: {
   *     cors: {
   *       exposeHeaders: ["date", "keep-alive", "x-custom-header"]
   *     }
   *   }
   * }
   * ```
   */
  exposeHeaders?: Input<Input<string>[]>;
  /**
   * The maximum amount of time the browser can cache results of a preflight request. By
   * default the browser doesn't cache the results. The maximum value is `86400 seconds` or `1 day`.
   * @default `"0 seconds"`
   * @example
   * ```js
   * {
   *   url: {
   *     cors: {
   *       maxAge: "1 day"
   *     }
   *   }
   * }
   * ```
   */
  maxAge?: Input<Duration>;
}

export interface FunctionArgs {
  /**
   * Disable running this function [Live](/docs/live/) in `sst dev`.
   * @deprecated Use `dev` instead.
   * @default `true`
   * @example
   * ```js
   * {
   *   live: false
   * }
   * ```
   */
  live?: Input<false>;
  /**
   * Disable running this function [Live](/docs/live/) in `sst dev`.
   * @default Live mode enabled in `sst dev`
   * @example
   * ```js
   * {
   *   dev: false
   * }
   * ```
   */
  dev?: Input<false>;
  /**
   * The name for the function.
   *
   * By default, the name is generated from the app name, stage name, and component name. This
   * is displayed in the AWS Console for this function.
   *
   * :::caution
   * To avoid the name from thrashing, you want to make sure that it includes the app and stage
   * name.
   * :::
   *
   * If you are going to set the name, you need to make sure:
   * 1. It's unique across your app.
   * 2. Uses the app and stage name, so it doesn't thrash when you deploy to different stages.
   *
   * Also, changing the name after your've deployed it once will create a new function and delete
   * the old one.
   *
   * @example
   * ```js
   * {
   *   name: `${$app.name}-${$app.stage}-my-function`
   * }
   * ```
   */
  name?: Input<string>;
  /**
   * A description for the function. This is displayed in the AWS Console.
   * @example
   * ```js
   * {
   *   description: "Handler function for my nightly cron job."
   * }
   * ```
   */
  description?: Input<string>;
  /**
   * The runtime environment for the function. Support for other runtimes is on our roadmap.
   *
   * @default `"nodejs20.x"`
   * @example
   * ```js
   * {
   *   runtime: "nodejs18.x"
   * }
   * ```
   */
  runtime?: Input<"nodejs18.x" | "nodejs20.x" | "provided.al2023" | "python3.11">;
  /**
   * Path to the source code directory for the function. By default, the handler is
   * bundled with [esbuild](https://esbuild.github.io/). Use `bundle` to skip bundling.
   *
   * :::caution
   * Use `bundle` only when you want to bundle the function yourself.
   * :::
   *
   * If the `bundle` option is specified, the `handler` needs to be in the root of the bundle.
   *
   * @example
   *
   * Here, the entire `packages/functions/src` directory is zipped. And the handler is
   * in the `src` directory.
   *
   * ```js
   * {
   *   bundle: "packages/functions/src",
   *   handler: "index.handler"
   * }
   * ```
   */
  bundle?: Input<string>;
  /**
   * Path to the handler for the function with the format `{file}.{method}`.
   *
   * :::note
   * You don't need to specify the file extension.
   * :::
   *
   * The handler path is relative to the root your repo or the `sst.config.ts`.
   *
   * @example
   *
   * Here there is a file called `index.js` (or `.ts`) in the `packages/functions/src/`
   * directory with an exported method called `handler`.
   *
   * ```js
   * {
   *   handler: "packages/functions/src/index.handler"
   * }
   * ```
   *
   * If `bundle` is specified, the handler needs to be in the root of the bundle directory.
   *
   * ```js
   * {
   *   bundle: "packages/functions/src",
   *   handler: "index.handler"
   * }
   * ```
   */
  handler: Input<string>;
  /**
   * The maximum amount of time the function can run. The minimum timeout is 1 second and the maximum is 900 seconds or 15 minutes.
   *
   * :::note
   * If a function is connected to another service, the request will time out based on the service's limits.
   * :::
   *
   * While the maximum timeout is 15 minutes, if a function is connected to other services, it'll time out based on those limits. API Gateway for example has a timeout of 30 seconds. So even if the function has a timeout of 15 minutes, the API request will time out after 30 seconds.
   *
   * @default `"20 seconds"`
   * @example
   * ```js
   * {
   *   timeout: "900 seconds"
   * }
   * ```
   */
  timeout?: Input<DurationMinutes>;
  /**
   * The amount of memory allocated for the function. Takes values between 128 MB
   * and 10240 MB in 1 MB increments.  The amount of memory affects the amount of
   * virtual CPU available to the function.
   *
   * :::tip
   * While functions with less memory are cheaper, larger functions can process faster.
   * And might end up being more [cost effective](https://docs.aws.amazon.com/lambda/latest/operatorguide/computing-power.html).
   * :::
   *
   * @default `"1024 MB"`
   * @example
   * ```js
   * {
   *   memory: "10240 MB"
   * }
   * ```
   */
  memory?: Input<Size>;
  /**
   * Key-value pairs of values that are set as [Lambda environment variables](https://docs.aws.amazon.com/lambda/latest/dg/configuration-envvars.html).
   * The keys need to:
   * - Start with a letter
   * - Be at least 2 characters long
   * - Contain only letters, numbers, or underscores
   *
   * They can be accessed in your function using `process.env.<key>`.
   *
   * :::note
   * The total size of the environment variables cannot exceed 4 KB.
   * :::
   *
   * @example
   *
   * ```js
   * {
   *   environment: {
   *     DEBUG: "true"
   *   }
   * }
   * ```
   */
  environment?: Input<Record<string, Input<string>>>;
  /**
   * Permissions and the resources that the function needs to access. These permissions are
   * used to create the function's IAM role.
   *
   * :::tip
   * If you `link` the function to a resource, the permissions to access it are
   * automatically added.
   * :::
   *
   * @example
   * Allow the function to read and write to an S3 bucket called `my-bucket`.
   * ```js
   * {
   *   permissions: [
   *     {
   *       actions: ["s3:GetObject", "s3:PutObject"],
   *       resources: ["arn:aws:s3:::my-bucket/*"]
   *     },
   *   ]
   * }
   * ```
   *
   * Allow the function to perform all actions on an S3 bucket called `my-bucket`.
   *
   * ```js
   * {
   *   permissions: [
   *     {
   *       actions: ["s3:*"],
   *       resources: ["arn:aws:s3:::my-bucket/*"]
   *     },
   *   ]
   * }
   * ```
   *
   * Granting the function permissions to access all resources.
   *
   * ```js
   * {
   *   permissions: [
   *     {
   *       actions: ["*"],
   *       resources: ["*"]
   *     },
   *   ]
   * }
   * ```
   */
  permissions?: Input<Prettify<FunctionPermissionArgs>[]>;
  /**
   * [Link resources](/docs/linking/) to your function. This will:
   *
   * 1. Grant the permissions needed to access the resources.
   * 2. Allow you to access it in your site using the [SDK](/docs/reference/sdk/).
   *
   * @example
   *
   * Takes a list of components to link to the function.
   *
   * ```js
   * {
   *   link: [bucket, stripeKey]
   * }
   * ```
   */
  link?: Input<any[]>;
  /**
   * Enable streaming for the function. Stream is only supported when using the function
   * `url` and not when using it with API Gateway.
   *
   * :::tip
   * You'll need to [wrap your handler](https://docs.aws.amazon.com/lambda/latest/dg/configuration-response-streaming.html) with `awslambda.streamifyResponse()` to enable streaming.
   * :::
   *
   * @default `false`
   * @example
   * ```js
   * {
   *   streaming: true
   * }
   * ```
   */
  streaming?: Input<boolean>;
  /**
   * @internal
   */
  injections?: Input<string[]>;
  /**
   * Configure the function logs in CloudWatch. Or pass in `false` to disable writing logs.
   * @default `{retention: "forever", format: "text"}`
   * @example
   * ```js
   * {
   *   logging: false
   * }
   * ```
   * When set to `false`, the function is not given permissions to write to CloudWatch.
   * Logs.
   */
  logging?: Input<
    | false
    | {
        /**
         * The duration the function logs are kept in CloudWatch.
         *
         * Not application when an existing log group is provided.
         *
         * @default `forever`
         * @example
         * ```js
         * {
         *   logging: {
         *     retention: "1 week"
         *   }
         * }
         * ```
         */
        retention?: Input<keyof typeof RETENTION>;
        /**
         * Assigns the given CloudWatch log group name to the function. This allows you to pass in a previously created log group.
         *
         * By default, the function creates a new log group when it's created.
         *
         * @default Creates a log group
         * @example
         * ```js
         * {
         *   logging: {
         *     logGroup: "/existing/log-group"
         *   }
         * }
         * ```
         */
        logGroup?: Input<string>;
        /**
         * The [log format](https://docs.aws.amazon.com/lambda/latest/dg/monitoring-cloudwatchlogs-advanced.html)
         * of the Lambda function.
         * @default `"text"`
         * @example
         * ```js
         * {
         *   logging: {
         *     format: "json"
         *   }
         * }
         * ```
         */
        format?: Input<"text" | "json">;
      }
  >;
  /**
   * The [architecture](https://docs.aws.amazon.com/lambda/latest/dg/foundation-arch.html)
   * of the Lambda function.
   *
   * @default `"x86_64"`
   * @example
   * ```js
   * {
   *   architecture: "arm64"
   * }
   * ```
   */
  architecture?: Input<"x86_64" | "arm64">;
  /**
   * Assigns the given IAM role ARN to the function. This allows you to pass in a previously created role.
   *
   * :::caution
   * When you pass in a role, the function will not update it if you add `permissions` or `link` resources.
   * :::
   *
   * By default, the function creates a new IAM role when it's created. It'll update this role if you add `permissions` or `link` resources.
   *
   * However, if you pass in a role, you'll need to update it manually if you add `permissions` or `link` resources.
   *
   * @default Creates a new role
   * @example
   * ```js
   * {
   *   role: "arn:aws:iam::123456789012:role/my-role"
   * }
   * ```
   */
  role?: Input<string>;
  /**
   * Enable [Lambda function URLs](https://docs.aws.amazon.com/lambda/latest/dg/lambda-urls.html).
   * These are dedicated endpoints for your Lambda functions.
   * @default `false`
   * @example
   * Enable it with the default options.
   * ```js
   * {
   *   url: true
   * }
   * ```
   *
   * Configure the authorization and CORS settings for the endpoint.
   * ```js
   * {
   *   url: {
   *     authorization: "iam",
   *     cors: {
   *       allowOrigins: ['https://example.com']
   *     }
   *   }
   * }
   * ```
   */
  url?: Input<
    | boolean
    | {
        /**
         * The authorization used for the function URL. Supports [IAM authorization](https://docs.aws.amazon.com/lambda/latest/dg/urls-auth.html).
         * @default `"none"`
         * @example
         * ```js
         * {
         *   url: {
         *     authorization: "iam"
         *   }
         * }
         * ```
         */
        authorization?: Input<"none" | "iam">;
        /**
         * Customize the CORS (Cross-origin resource sharing) settings for the function URL.
         * @default `true`
         * @example
         * Disable CORS.
         * ```js
         * {
         *   url: {
         *     cors: false
         *   }
         * }
         * ```
         * Only enable the `GET` and `POST` methods for `https://example.com`.
         * ```js
         * {
         *   url: {
         *     cors: {
         *       allowMethods: ["GET", "POST"],
         *       allowOrigins: ["https://example.com"]
         *     }
         *   }
         * }
         * ```
         */
        cors?: Input<boolean | Prettify<FunctionUrlCorsArgs>>;
      }
  >;
  /**
   * Configure how your function is bundled.
   *
   * By default, SST will bundle your function
   * code using [esbuild](https://esbuild.github.io/). This tree shakes your code to
   * only include what's used; reducing the size of your function package and improving
   * cold starts.
   */
  nodejs?: Input<{
    /**
     * Configure additional esbuild loaders for other file extensions. This is useful
     * when your code is importing non-JS files like `.png`, `.css`, etc.
     *
     * @example
     * ```js
     * {
     *   nodejs: {
     *     loader: {
     *      ".png": "file"
     *     }
     *   }
     * }
     * ```
     */
    loader?: Input<Record<string, Loader>>;
    /**
     * Dependencies that need to be excluded from the function package.
     *
     * Certain npm packages cannot be bundled using esbuild. This allows you to exclude them
     * from the bundle. Instead they'll be moved into a `node_modules/` directory in the
     * function package.
     *
     * :::tip
     * If esbuild is giving you an error about a package, try adding it to the `install` list.
     * :::
     *
     * This will allow your functions to be able to use these dependencies when deployed. They
     * just won't be tree shaken. You however still need to have them in your `package.json`.
     *
     * :::caution
     * Packages listed here still need to be in your `package.json`.
     * :::
     *
     * Esbuild will ignore them while traversing the imports in your code. So these are the
     * **package names as seen in the imports**. It also works on packages that are not directly
     * imported by your code.
     *
     * @example
     * ```js
     * {
     *   nodejs: {
     *     install: ["pg"]
     *   }
     * }
     * ```
     */
    install?: Input<string[]>;
    /**
     * Use this to insert a string at the beginning of the generated JS file.
     *
     * @example
     * ```js
     * {
     *   nodejs: {
     *     banner: "console.log('Function starting')"
     *   }
     * }
     * ```
     */
    banner?: Input<string>;
    /**
     * This allows you to customize esbuild config that is used.
     *
     * :::tip
     * Check out the _JS tab_ in the code snippets in the esbuild docs for the
     * [`BuildOptions`](https://esbuild.github.io/api/#build).
     * :::
     *
     */
    esbuild?: Input<BuildOptions>;
    /**
     * Disable if the function code is minified when bundled.
     *
     * @default `true`
     *
     * @example
     * ```js
     * {
     *   nodejs: {
     *     minify: false
     *   }
     * }
     * ```
     */
    minify?: Input<boolean>;
    /**
     * Configure the format of the generated JS code; ESM or CommonJS.
     *
     * @default `"esm"`
     *
     * @example
     * ```js
     * {
     *   nodejs: {
     *     format: "cjs"
     *   }
     * }
     * ```
     */
    format?: Input<"cjs" | "esm">;
    /**
     * Configure if source maps are added to the function bundle when **deployed**. Since they
     * increase payload size and potentially cold starts, they are not added by default.
     * However, they are always generated during `sst dev`.
     *
     * :::tip[SST Console]
     * For the [Console](/docs/console/), source maps are always generated and uploaded
     * to your bootstrap bucket. These are then downloaded and used to display
     * Issues in the console.
     * :::
     *
     * @default `false`
     *
     * @example
     * ```js
     * {
     *   nodejs: {
     *     sourcemap: true
     *   }
     * }
     * ```
     */
    sourcemap?: Input<boolean>;
    /**
     * If enabled, modules that are dynamically imported will be bundled in their own files
     * with common dependencies placed in shared chunks. This can help reduce cold starts
     * as your function grows in size.
     *
     * @default `false`
     *
     * @example
     * ```js
     * {
     *   nodejs: {
     *     splitting: true
     *   }
     * }
     * ```
     */
    splitting?: Input<boolean>;
  }>;
    /**
   * Configure your python function.
   *
   * 
   * By default, SST will package all files in the same directory as the `handler` file.
   * This means that you need to your handler file be the root of all files that need to be
   * included in the function package. The only exception to this is a parent `pyproject.toml`
   * file. SST will look for this file by finding the closest parent directory that contains
   * a `pyproject.toml` file.
   * 
   * @example
   * ```markdown
   * project-root/
   * ├── functions/
   * │   ├── pyproject.toml
   * │   ├── handler.py
   * │   └── utils.py
   * └── sst.config.ts
   * ```
   */
  python?: Input<{
    /**
     * Whether to deploy the function to the container runtime. You should use this
     * if you are deploying a function that needs native dependencies, is large,
     * or if you need to customize some runtime configuration.
     * @default `false`
     * @example
     * ```ts
     * {
     *   python: {
     *     container: true
     *   }
     * }
     * ```
     */
    container?: Input<boolean>; 

  }>;
  /**
   * Add additional files to copy into the function package. Takes a list of objects
   * with `from` and `to` paths. These will be copied over before the function package
   * is zipped up.
   *
   * @example
   *
   * Copying over a single file from the `src` directory to the `src/` directory of the
   * function package.
   *
   * ```js
   * {
   *   copyFiles: [{ from: "src/index.js" }]
   * }
   *```
   *
   * Copying over a single file from the `src` directory to the `core/src` directory in
   * the function package.
   *
   * ```js
   * {
   *   copyFiles: [{ from: "src/index.js", to: "core/src/index.js" }]
   * }
   *```
   *
   * Copying over a couple of files.
   *
   * ```js
   * {
   *   copyFiles: [
   *     { from: "src/this.js", to: "core/src/this.js" },
   *     { from: "src/that.js", to: "core/src/that.js" }
   *   ]
   * }
   *```
   */
  copyFiles?: Input<
    {
      /**
       * Source path relative to the `sst.config.ts`.
       */
      from: Input<string>;
      /**
       * Destination path relative to function root in the package. By default, it
       * creates the same directory structure as the `from` path and copies the file.
       *
       * @default The `from` path in the function package
       */
      to?: Input<string>;
    }[]
  >;
  /**
   * A list of Lambda layer ARNs to add to the function.
   *
   * :::note
   * Layers are only added when the function is deployed.
   * :::
   *
   * These are only added when the function is deployed. In `sst dev`, your functions are run
   * locally, so the layers are not used. Instead you should use a local version of what's
   * in the layer.
   *
   * @example
   * ```js
   * {
   *   layers: ["arn:aws:lambda:us-east-1:123456789012:layer:my-layer:1"]
   * }
   * ```
   */
  layers?: Input<Input<string>[]>;
  /**
   * A list of tags to add to the function.
   *
   * @example
   * ```js
   * {
   *   tags: {
   *     "my-tag": "my-value"
   *   }
   * }
   * ```
   */
  tags?: Input<Record<string, Input<string>>>;
  /**
   * Configure the function to connect to private subnets in a virtual private cloud or VPC. This allows your function to access private resources.
   *
   * @example
   * ```js
   * {
   *   vpc: {
   *     privateSubnets: ["subnet-0b6a2b73896dc8c4c", "subnet-021389ebee680c2f0"]
   *     securityGroups: ["sg-0399348378a4c256c"],
   *   }
   * }
   * ```
   */
  vpc?: Input<{
    /**
     * A list of VPC security group IDs.
     */
    securityGroups: Input<Input<string>[]>;
    /**
     * A list of VPC subnet IDs.
     */
    privateSubnets: Input<Input<string>[]>;
    /**
     * A list of VPC subnet IDs.
     * @deprecated Use `privateSubnets` instead.
     */
    subnets?: Input<Input<string>[]>;
  }>;
  /**
   * [Transform](/docs/components#transform) how this component creates its underlying
   * resources.
   */
  transform?: {
    /**
     * Transform the Lambda Function resource.
     */
    function?: Transform<lambda.FunctionArgs>;
    /**
     * Transform the IAM Role resource.
     */
    role?: Transform<iam.RoleArgs>;
    /**
     * Transform the CloudWatch LogGroup resource.
     */
    logGroup?: Transform<cloudwatch.LogGroupArgs>;
  };
  /**
   * @internal
   */
  _skipMetadata?: boolean;
}

/**
 * The `Function` component lets you add serverless functions to your app.
 * It uses [AWS Lambda](https://aws.amazon.com/lambda/).
 *
 * :::note
 * Currently supports Node.js functions only. Support for other runtimes is on the roadmap.
 * :::
 *
 * @example
 *
 * #### Minimal example
 *
 * Pass in the path to your handler function.
 *
 * ```ts title="sst.config.ts"
 * new sst.aws.Function("MyFunction", {
 *   handler: "src/lambda.handler"
 * });
 * ```
 *
 * #### Set additional config
 *
 * Pass in additional Lambda config.
 *
 * ```ts {3,4} title="sst.config.ts"
 * new sst.aws.Function("MyFunction", {
 *   handler: "src/lambda.handler",
 *   timeout: "3 minutes",
 *   memory: "1024 MB"
 * });
 * ```
 *
 * #### Link resources
 *
 * [Link resources](/docs/linking/) to the function. This will grant permissions
 * to the resources and allow you to access it in your handler.
 *
 * ```ts {5} title="sst.config.ts"
 * const bucket = new sst.aws.Bucket("MyBucket");
 *
 * new sst.aws.Function("MyFunction", {
 *   handler: "src/lambda.handler",
 *   link: [bucket]
 * });
 * ```
 *
 * You can use the [SDK](/docs/reference/sdk/) to access the linked resources
 * in your handler.
 *
 * ```ts title="src/lambda.ts"
 * import { Resource } from "sst";
 *
 * console.log(Resource.MyBucket.name);
 * ```
 *
 * #### Set environment variables
 *
 * Set environment variables for the function. Available in your handler as `process.env`.
 *
 * ```ts {4} title="sst.config.ts"
 * new sst.aws.Function("MyFunction", {
 *   handler: "src/lambda.handler",
 *   environment: {
 *     DEBUG: "true"
 *   }
 * });
 * ```
 *
 * #### Enable function URLs
 *
 * Enable function URLs to invoke the function over HTTP.
 *
 * ```ts {3} title="sst.config.ts"
 * new sst.aws.Function("MyFunction", {
 *   handler: "src/lambda.handler",
 *   url: true
 * });
 * ```
 *
 * #### Bundling
 *
 * Customize how SST uses [esbuild](https://esbuild.github.io/) to bundle your function code
 * with the `nodejs` property.
 *
 * ```ts title="sst.config.ts" {3-5}
 * new sst.aws.Function("MyFunction", {
 *   handler: "src/lambda.handler",
 *   nodejs: {
 *     install: ["pg"]
 *   }
 * });
 * ```
 *
 * Or override it entirely by passing in your own function `bundle`.
 *
 */
export class Function extends Component implements Link.Linkable {
  private function: Output<lambda.Function>;
  private role?: iam.Role;
  private logGroup: Output<cloudwatch.LogGroup | undefined>;
  private fnUrl: Output<lambda.FunctionUrl | undefined>;
  private missingSourcemap?: boolean;

  constructor(
    name: string,
    args: FunctionArgs,
    opts?: ComponentResourceOptions,
  ) {
    super(__pulumiType, name, args, opts);

    const parent = this;
<<<<<<< HEAD
    const dev = output(args.live).apply((v) => $dev && v !== false);
    const pythonContainerMode = output(args.python).apply((python => python?.container ?? false));
    // Useful for future runtimes
    const containerDeployment = pythonContainerMode;
=======
    const dev = normalizeDev();
>>>>>>> 66a2ee9b
    const region = normalizeRegion();
    const injections = normalizeInjections();
    const runtime = normalizeRuntime();
    const timeout = normalizeTimeout();
    const memory = normalizeMemory();
    const architectures = normalizeArchitectures();
    const environment = normalizeEnvironment();
    const streaming = normalizeStreaming();
    const logging = normalizeLogging();
    const url = normalizeUrl();
    const copyFiles = normalizeCopyFiles();
    const vpc = normalizeVpc();

    const linkData = buildLinkData();
    const linkPermissions = buildLinkPermissions();
    const { bundle, handler: handler0 } = buildHandler();
    const { handler, wrapper } = buildHandlerWrapper();
    const role = createRole();
    const {zipPath, image} = createBuildAsset();


    const bundleHash = calculateHash();
    const file = createBucketObject();
    

    const logGroup = createLogGroup();
    const fn = createFunction();

    const codeUpdater = updateFunctionCode();
    

    const fnUrl = createUrl();

    const links = linkData.apply((input) => input.map((item) => item.name));

    this.function = codeUpdater.version.apply(() => fn);
    this.role = role;
    this.logGroup = logGroup;
    this.fnUrl = fnUrl;

    this.registerOutputs({
      _live: unsecret(
        output(dev).apply((dev) => {
          if (!dev) return undefined;
          return all([
            name,
            links,
            args.handler,
            args.bundle,
            args.runtime,
            args.nodejs,
            copyFiles,
          ]).apply(
            ([name, links, handler, bundle, runtime, nodejs, copyFiles]) => {
              return {
                functionID: name,
                links,
                handler: handler,
                bundle: bundle,
                runtime: runtime || "nodejs20.x",
                copyFiles,
                properties: nodejs,
              };
            },
          );
        }),
      ),
      _metadata: {
        handler: args.handler,
        internal: args._skipMetadata,
      },
    });

    function normalizeDev() {
      return all([args.dev, args.live]).apply(
        ([d, l]) => $dev && d !== false && l !== false,
      );
    }

    function normalizeRegion() {
      return getRegionOutput(undefined, { parent }).name;
    }

    function normalizeInjections() {
      return output(args.injections).apply((injections) => injections ?? []);
    }

    function normalizeRuntime() {
      return all([args.runtime]).apply(([v]) => v ?? "nodejs20.x");
    }

    function normalizeTimeout() {
      return output(args.timeout).apply((timeout) => timeout ?? "20 seconds");
    }

    function normalizeMemory() {
      return output(args.memory).apply((memory) => memory ?? "1024 MB");
    }

    function normalizeArchitectures() {
      return all([args.architecture]).apply(([arc]) =>
        arc === "arm64" ? ["arm64"] : ["x86_64"],
      );
    }

    function normalizeEnvironment() {
      return all([args.environment, dev, args.link]).apply(
        ([environment, dev]) => {
          const result = environment ?? {};
          result.SST_RESOURCE_App = JSON.stringify({
            name: $app.name,
            stage: $app.stage,
          });
          if (dev) {
            result.SST_REGION = process.env.SST_AWS_REGION!;
            result.SST_FUNCTION_ID = name;
            result.SST_APP = $app.name;
            result.SST_STAGE = $app.stage;
            if (process.env.SST_FUNCTION_TIMEOUT)
              result.SST_FUNCTION_TIMEOUT = process.env.SST_FUNCTION_TIMEOUT;
          }
          return result;
        },
      );
    }

    function normalizeStreaming() {
      return output(args.streaming).apply((streaming) => streaming ?? false);
    }

    function normalizeLogging() {
      return output(args.logging).apply((logging) => {
        if (logging === false) return undefined;

        if (logging?.retention && logging?.logGroup)
          throw new VisibleError(
            `Cannot set both "logging.retention" and "logging.logGroup"`,
          );

        return {
          logGroup: logging?.logGroup,
          retention: logging?.retention ?? "forever",
          format: logging?.format ?? "text",
        };
      });
    }

    function normalizeUrl() {
      return output(args.url).apply((url) => {
        if (url === false || url === undefined) return;
        if (url === true) {
          url = {};
        }

        // normalize authorization
        const defaultAuthorization = "none" as const;
        const authorization = url.authorization ?? defaultAuthorization;

        // normalize cors
        const defaultCors: types.input.lambda.FunctionUrlCors = {
          allowHeaders: ["*"],
          allowMethods: ["*"],
          allowOrigins: ["*"],
        };
        const cors =
          url.cors === false
            ? undefined
            : url.cors === true || url.cors === undefined
              ? defaultCors
              : {
                  ...defaultCors,
                  ...url.cors,
                  maxAge: url.cors.maxAge && toSeconds(url.cors.maxAge),
                };

        return { authorization, cors };
      });
    }

    function normalizeCopyFiles() {
      return output(args.copyFiles ?? []).apply((copyFiles) =>
        Promise.all(
          copyFiles.map(async (entry) => {
            const from = path.join($cli.paths.root, entry.from);
            const to = entry.to || entry.from;
            if (path.isAbsolute(to))
              throw new VisibleError(
                `Copy destination path "${to}" must be relative`,
              );

            const stats = await fs.promises.stat(from);
            const isDir = stats.isDirectory();

            return { from, to, isDir };
          }),
        ),
      );
    }

    function normalizeVpc() {
      // "vpc" is undefined
      if (!args.vpc) return;

      // "vpc" is a Vpc component
      if (args.vpc instanceof Vpc) {
        const result = {
          privateSubnets: args.vpc.privateSubnets,
          securityGroups: args.vpc.securityGroups,
        };
        return args.vpc.nodes.natGateways.apply((natGateways) => {
          if (natGateways.length === 0)
            throw new VisibleError(
              `The VPC configured for the function does not have NAT enabled. Enable NAT by configuring "nat" on the "sst.aws.Vpc" component.`,
            );
          return result;
        });
      }

      // "vpc" is object
      return output(args.vpc).apply((vpc) => {
        if (vpc.subnets)
          throw new VisibleError(
            `The "vpc.subnets" property has been renamed to "vpc.privateSubnets". Update your code to use "vpc.privateSubnets" instead.`,
          );

        return vpc;
      });
    }
    function calculateHash() {
      return zipPath.apply(async (zipPath) => {
        const hash = crypto.createHash("sha256");
        hash.update(await fs.promises.readFile(zipPath));
        return hash.digest("hex");
      });
    }

    function buildLinkData() {
      return output(args.link || []).apply((links) => Link.build(links));
    }

    function buildLinkPermissions() {
      return Link.getInclude<Permission>("aws.permission", args.link);
    }

    function buildHandler() {
      return all([runtime, dev]).apply(([runtime, dev]) => {
        if (runtime === "python3.11") {
          if (dev) {
            return {
              handler: "bootstrap",
              bundle: path.join($cli.paths.platform, "dist", "bridge"),
            }
          }

          const buildResult = all([args, linkData]).apply(
            async ([args, linkData]) => {
              if (pythonContainerMode) {
                const result = await buildPythonContainer(name, {
                  ...args,
                  links: linkData,
                });
                if (result.type === "error") {
                  throw new Error(
                    `Failed to build function "${args.handler}": ` +
                    result.errors.join("\n").trim(),
                  );
                }
                return result;
              }
              const result = await buildPython(name, {
                ...args,
                links: linkData,
              });
              if (result.type === "error") {
                throw new Error(
                  `Failed to build function "${args.handler}": ` +
                  result.errors.join("\n").trim(),
                );
              }
              return result;
            },
          );

          return {
            handler: buildResult.handler,
            bundle: buildResult.out,
          }
        }

        if (dev) {
          return {
            handler: "bootstrap",
            bundle: path.join($cli.paths.platform, "dist", "bridge"),
          };
        }

        if (args.bundle) {
          return {
            bundle: output(args.bundle),
            handler: output(args.handler),
          };
        }

        const buildResult = all([args, linkData]).apply(
          async ([args, linkData]) => {
            const result = await buildNode(name, {
              ...args,
              links: linkData,
            });
            if (result.type === "error") {
              throw new Error(
                `Failed to build function "${args.handler}": ` +
                  result.errors.join("\n").trim(),
              );
            }
            return result;
          },
        );
        return {
          handler: buildResult.handler,
          bundle: buildResult.out,
        };
      
    })
    }

    function buildHandlerWrapper() {
      const ret = all([
        dev,
        bundle,
        handler0,
        linkData,
        streaming,
        injections,
        runtime,
      ]).apply(
        async ([dev, bundle, handler, linkData, streaming, injections, runtime]) => {
          if (dev) return { handler };
          if (runtime === "python3.11") {
            return { handler };
          }

          const hasUserInjections = injections.length > 0;
          // already injected via esbuild when bundle is undefined
          const hasLinkInjections = args.bundle && linkData.length > 0;

          if (!hasUserInjections && !hasLinkInjections) return { handler };

          const linkInjection = hasLinkInjections
            ? linkData
                .map((item) => [
                  `process.env.SST_RESOURCE_${item.name} = ${JSON.stringify(
                    JSON.stringify(item.properties),
                  )};\n`,
                ])
                .join("")
            : "";

          const parsed = path.posix.parse(handler);
          const handlerDir = parsed.dir;
          const oldHandlerFileName = parsed.name;
          const oldHandlerFunction = parsed.ext.replace(/^\./, "");
          const newHandlerFileName = "server-index";
          const newHandlerFunction = "handler";

          // Validate handler file exists
          const newHandlerFileExt = [".js", ".mjs", ".cjs"].find((ext) =>
            fs.existsSync(
              path.join(bundle, handlerDir, oldHandlerFileName + ext),
            ),
          );
          if (!newHandlerFileExt)
            throw new VisibleError(
              `Could not find handler file "${handler}" for function "${name}"`,
            );

          return {
            handler: path.posix.join(
              handlerDir,
              `${newHandlerFileName}.${newHandlerFunction}`,
            ),
            wrapper: {
              name: path.posix.join(handlerDir, `${newHandlerFileName}.mjs`),
              content: streaming
                ? [
                    linkInjection,
                    `export const ${newHandlerFunction} = awslambda.streamifyResponse(async (event, responseStream, context) => {`,
                    ...injections,
                    `  const { ${oldHandlerFunction}: rawHandler} = await import("./${oldHandlerFileName}${newHandlerFileExt}");`,
                    `  return rawHandler(event, responseStream, context);`,
                    `});`,
                  ].join("\n")
                : [
                    linkInjection,
                    `export const ${newHandlerFunction} = async (event, context) => {`,
                    ...injections,
                    `  const { ${oldHandlerFunction}: rawHandler} = await import("./${oldHandlerFileName}${newHandlerFileExt}");`,
                    `  return rawHandler(event, context);`,
                    `};`,
                  ].join("\n"),
            },
          };
        },
      );
      return {
        handler: ret.handler,
        wrapper: ret.wrapper,
      };
    }

    function createRole() {
      if (args.role) return;

      const policy = all([args.permissions || [], linkPermissions, dev]).apply(
        ([argsPermissions, linkPermissions, dev]) =>
          iam.getPolicyDocumentOutput({
            statements: [
              ...argsPermissions,
              ...linkPermissions.map((item) => ({
                actions: item.actions,
                resources: item.resources,
              })),
              ...(dev
                ? [
                    {
                      actions: ["iot:*"],
                      resources: ["*"],
                    },
                  ]
                : []),
            ],
          }),
      );

      return new iam.Role(
        ...transform(
          args.transform?.role,
          `${name}Role`,
          {
            assumeRolePolicy: !$dev
              ? iam.assumeRolePolicyForPrincipal({
                  Service: "lambda.amazonaws.com",
                })
              : iam.getPolicyDocumentOutput({
                  statements: [
                    {
                      actions: ["sts:AssumeRole"],
                      principals: [
                        {
                          type: "Service",
                          identifiers: ["lambda.amazonaws.com"],
                        },
                        {
                          type: "AWS",
                          identifiers: [
                            interpolate`arn:aws:iam::${
                              getCallerIdentityOutput().accountId
                            }:root`,
                          ],
                        },
                      ],
                    },
                  ],
                }).json,
            // if there are no statements, do not add an inline policy.
            // adding an inline policy with no statements will cause an error.
            inlinePolicies: policy.apply(({ statements }) =>
              statements ? [{ name: "inline", policy: policy.json }] : [],
            ),
            managedPolicyArns: logging.apply((logging) => [
              ...(logging
                ? [
                    "arn:aws:iam::aws:policy/service-role/AWSLambdaBasicExecutionRole",
                  ]
                : []),
              ...(args.vpc
                ? [
                    "arn:aws:iam::aws:policy/service-role/AWSLambdaVPCAccessExecutionRole",
                  ]
                : []),
            ]),
          },
          { parent },
        ),
      );
    }

    function createBuildAsset() {
      // Note: cannot point the bundle to the `.open-next/server-function`
      //       b/c the folder contains node_modules. And pnpm node_modules
      //       contains symlinks. Pulumi cannot zip symlinks correctly.
      //       We will zip the folder ourselves.

      // If deploying to a container we need to first build the image. The zip
      // is always needed so the FunctionCodeUpdater can track the contents of the 
      // image. This is convoluted, but I did not want to change too much of the function
      // internals.
      return all([bundle, wrapper, copyFiles, containerDeployment, dev]).apply(
        async ([bundle, wrapper, copyFiles, containerDeployment, dev]) => {
          function createImage() {
            if (!containerDeployment) return undefined;
            if (dev) return undefined;
            // The build artifact directory already exists, with all the user code and
            // config files. It also has the dockerfile, we need to now just build and push to
            // the container registry.

            // TODO: walln - check service implementation for .dockerignore stuff

             // Get ECR repository
            const bootstrapData = region.apply((region) =>
              bootstrap.forRegion(region),
            );
            const authToken = ecr.getAuthorizationTokenOutput({
              registryId: bootstrapData.assetEcrRegistryId,
            });

            // build image
            //aws-python-container::sst:aws:Function::MyPythonFunction
            return new docker_build.Image(`${name}Image`, {
              // tags: [$interpolate`${bootstrapData.assetEcrUrl}:latest`],
              tags: [$interpolate`${bootstrapData.assetEcrUrl}:latest`],
              // Cannot use latest tag it breaks lambda because for whatever reason
              // .ref is actually digest + tags and is not properly qualified???
              context: {
                location: path.join($cli.paths.work, "artifacts", `${name}-src`),
              },
              // Use the pushed image as a cache source.
              cacheFrom: [{
                  registry: {
                      ref: $interpolate`${bootstrapData.assetEcrUrl}:cache`,
                  },
              }],
              // TODO: walln - investigate buildx ecr caching best practices
              // Include an inline cache with our pushed image.
              // cacheTo: [{
              //     registry: {
              //       imageManifest: true,
              //       ociMediaTypes: true,
              //       ref: $interpolate`${bootstrapData.assetEcrUrl}:cache`,
              //     }
              // }],
              cacheTo: [{
                inline: {},
              }],
              /// TODO: walln - enable arm64 builds by using architecture args
              push: true,
              registries: [
                authToken.apply((authToken) => ({
                  address: authToken.proxyEndpoint,
                  username: authToken.userName,
                  password: secret(authToken.password),
                })),
              ],
            }, { parent: parent });
          }

          const image = createImage();

          // Now proceed with the zipping this is the normal path for non-container deployments
          const zipPath = path.resolve(
            $cli.paths.work,
            "artifacts",
            name,
            "code.zip",
          );
          await fs.promises.mkdir(path.dirname(zipPath), {
            recursive: true,
          });

          await new Promise(async (resolve, reject) => {
            const ws = fs.createWriteStream(zipPath);
            const archive = archiver("zip", {
              // Ensure deterministic zip file hashes
              // https://github.com/archiverjs/node-archiver/issues/397#issuecomment-554327338
              statConcurrency: 1,
            });
            archive.on("warning", reject);
            archive.on("error", reject);
            // archive has been finalized and the output file descriptor has closed, resolve promise
            // this has to be done before calling `finalize` since the events may fire immediately after.
            // see https://www.npmjs.com/package/archiver
            ws.once("close", () => {
              resolve(zipPath);
            });
            archive.pipe(ws);

            // set the date to 0 so that the zip file is deterministic
            archive.glob(
              "**",
              { cwd: bundle, dot: true },
              { date: new Date(0), mode: 0o777 },
            );

            // Add handler wrapper into the zip
            if (wrapper) {
              archive.append(wrapper.content, {
                name: wrapper.name,
                date: new Date(0),
              });
            }

            // Add copyFiles into the zip
            copyFiles.forEach(async (entry) => {
              // TODO
              //if ($app. mode === "deploy")
              entry.isDir
                ? archive.directory(entry.from, entry.to, { date: new Date(0) })
                : archive.file(entry.from, {
                    name: entry.to,
                    date: new Date(0),
                  });
              //if (mode === "start") {
              //  try {
              //    const dir = path.dirname(toPath);
              //    await fs.mkdir(dir, { recursive: true });
              //    await fs.symlink(fromPath, toPath);
              //  } catch (ex) {
              //    Logger.debug("Failed to symlink", fromPath, toPath, ex);
              //  }
              //}
            });
            await archive.finalize();
          });

          return {zipPath, image};
        },
      );
    }

    function createBucketObject() {
      return new s3.BucketObjectv2(
        `${name}Code`,
        {
          key: interpolate`assets/${name}-code-${bundleHash}.zip`,
          bucket: region.apply((region) =>
            bootstrap.forRegion(region).then((d) => d.asset),
          ),
          source: zipPath.apply((zipPath) => new asset.FileArchive(zipPath)),
        },
        {
          parent,
          retainOnDelete: true,
        },
      );
    }

    function createLogGroup() {
      return logging.apply((logging) => {
        if (!logging) return;
        if (logging.logGroup) return;

        return new cloudwatch.LogGroup(
          ...transform(
            args.transform?.logGroup,
            `${name}LogGroup`,
            {
              name: interpolate`/aws/lambda/${
                args.name ?? physicalName(64, `${name}Function`)
              }`,
              retentionInDays: RETENTION[logging.retention],
            },
            { parent },
          ),
        );
      });
    }

    function createFunction() {
      return all([logging, logGroup, runtime, pythonContainerMode, image, dev, containerDeployment])
      .apply(([logging, logGroup, runtime, pythonContainerMode, image, dev, containerDeployment]) => {
        const transformed = transform(
          args.transform?.function,
          `${name}Function`,
          {
            name: args.name,
            description: all([args.description, dev]).apply(
              ([description, dev]) =>
                dev
                  ? description
                    ? `${description.substring(0, 240)} (live)`
                    : "live"
                  : `${description ?? ""}`,
            ),
            code: new asset.FileArchive(
              path.join($cli.paths.platform, "functions", "empty-function"),
            ),
            handler: unsecret(handler),
            role: args.role ?? role!.arn,
            runtime,
            timeout: timeout.apply((timeout) => toSeconds(timeout)),
            memorySize: memory.apply((memory) => toMBs(memory)),
            environment: {
              variables: environment,
            },
            architectures,
            loggingConfig: logging && {
              logFormat: logging.format === "json" ? "JSON" : "Text",
              logGroup: logging.logGroup ?? logGroup!.name,
            },
            vpcConfig: args.vpc && {
              securityGroupIds: output(args.vpc).securityGroups,
              subnetIds: output(args.vpc).privateSubnets,
            },
            layers: args.layers,
            tags: args.tags,
          },
          { parent },
        );
        if (containerDeployment && !dev) {
          return new lambda.Function(
            transformed[0],
            {
              ...transformed[1],
              // if the runtime is python3.11 and we are in container mode, deploy image
              packageType: "Image",
              imageUri: image?.ref.apply((ref) => ref?.replace(":latest", "")),
              code: undefined,
              runtime: undefined,
              handler: undefined,
              imageConfig: {
                commands: [handler]
              },
              architectures: all([transformed[1].architectures]).apply(
                ([architectures]) => (dev ? ["x86_64"] : architectures!),
              ),
            },
            transformed[2],
          );
        }
        return new lambda.Function(
          transformed[0],
          {
            ...transformed[1],
            packageType: "Zip",            
            runtime: all([transformed[1].runtime]).apply(
              ([runtime]) => (dev ? "provided.al2023" : runtime!),
            ),
            architectures: all([transformed[1].architectures]).apply(
              ([architectures]) => (dev ? ["x86_64"] : architectures!),
            ),
          },
          transformed[2],
        );
      });
    }

    function createUrl() {
      return url.apply((url) => {
        if (url === undefined) return;

        return new lambda.FunctionUrl(
          `${name}Url`,
          {
            functionName: fn.name,
            authorizationType: url.authorization === "iam" ? "AWS_IAM" : "NONE",
            invokeMode: streaming.apply((streaming) =>
              streaming ? "RESPONSE_STREAM" : "BUFFERED",
            ),
            cors: url.cors,
          },
          { parent },
        );
      });
    }

    function updateFunctionCode() {
      return all([image]).apply(([image]) => {
          return new FunctionCodeUpdater(
            `${name}CodeUpdater`,
            {
              functionName: fn.name,
              s3Bucket: file.bucket,
              s3Key: file.key,
              functionLastModified: fn.lastModified,
              region,
              imageUri: image?.ref.apply((ref) => ref?.replace(":latest", ""))
            },
            { parent },
          );
        
    });
  }
}
  

  /**
   * The underlying [resources](/docs/components/#nodes) this component creates.
   */
  public get nodes() {
    const self = this;
    return {
      /**
       * The IAM Role the function will use.
       */
      get role() {
        if (!self.role)
          throw new Error(
            `"nodes.role" is not available when a pre-existing role is used.`,
          );
        return self.role;
      },
      /**
       * The AWS Lambda function.
       */
      function: this.function,
      /**
       * The CloudWatch Log Group the function logs are stored.
       */
      logGroup: this.logGroup,
    };
  }

  /**
   * The Lambda function URL if `url` is enabled.
   */
  public get url() {
    return this.fnUrl.apply((url) => {
      if (!url)
        throw new Error(
          `Function URL is not enabled. Enable it with "url: true".`,
        );
      return url.functionUrl;
    });
  }

  /**
   * The name of the Lambda function.
   */
  public get name() {
    return this.function.name;
  }

  /**
   * The ARN of the Lambda function.
   */
  public get arn() {
    return this.function.arn;
  }

  /** @internal */
  static fromDefinition(
    name: string,
    definition: Input<string | FunctionArgs>,
    override: Pick<FunctionArgs, "description" | "permissions">,
    argsTransform?: Transform<FunctionArgs>,
    opts?: ComponentResourceOptions,
  ) {
    return output(definition).apply((definition) => {
      if (typeof definition === "string") {
        return new Function(
          ...transform(
            argsTransform,
            name,
            { handler: definition, ...override },
            opts || {},
          ),
        );
      } else if (definition.handler) {
        return new Function(
          ...transform(
            argsTransform,
            name,
            {
              ...definition,
              ...override,
              permissions: all([
                definition.permissions,
                override?.permissions,
              ]).apply(([permissions, overridePermissions]) => [
                ...(permissions ?? []),
                ...(overridePermissions ?? []),
              ]),
            },
            opts || {},
          ),
        );
      }
      throw new Error(`Invalid function definition for the "${name}" Function`);
    });
  }

  /** @internal */
  public getSSTLink() {
    return {
      properties: {
        name: this.name,
        url: this.fnUrl.apply((url) => url?.functionUrl ?? output(undefined)),
      },
      include: [
        permission({
          actions: ["lambda:InvokeFunction"],
          resources: [this.function.arn],
        }),
      ],
    };
  }
}

const __pulumiType = "sst:aws:Function";
// @ts-expect-error
Function.__pulumiType = __pulumiType;<|MERGE_RESOLUTION|>--- conflicted
+++ resolved
@@ -37,7 +37,6 @@
 import { Permission, permission } from "./permission.js";
 import { Vpc } from "./vpc.js";
 import { buildPython, buildPythonContainer } from "../../runtime/python.js";
-// import * as docker from "@pulumi/docker";
 import * as docker_build from "@pulumi/docker-build";
 
 export type FunctionPermissionArgs = {
@@ -254,7 +253,9 @@
    * }
    * ```
    */
-  runtime?: Input<"nodejs18.x" | "nodejs20.x" | "provided.al2023" | "python3.11">;
+  runtime?: Input<
+    "nodejs18.x" | "nodejs20.x" | "provided.al2023" | "python3.11"
+  >;
   /**
    * Path to the source code directory for the function. By default, the handler is
    * bundled with [esbuild](https://esbuild.github.io/). Use `bundle` to skip bundling.
@@ -770,16 +771,16 @@
      */
     splitting?: Input<boolean>;
   }>;
-    /**
+  /**
    * Configure your python function.
    *
-   * 
+   *
    * By default, SST will package all files in the same directory as the `handler` file.
    * This means that you need to your handler file be the root of all files that need to be
    * included in the function package. The only exception to this is a parent `pyproject.toml`
    * file. SST will look for this file by finding the closest parent directory that contains
    * a `pyproject.toml` file.
-   * 
+   *
    * @example
    * ```markdown
    * project-root/
@@ -805,8 +806,7 @@
      * }
      * ```
      */
-    container?: Input<boolean>; 
-
+    container?: Input<boolean>;
   }>;
   /**
    * Add additional files to copy into the function package. Takes a list of objects
@@ -1054,14 +1054,12 @@
     super(__pulumiType, name, args, opts);
 
     const parent = this;
-<<<<<<< HEAD
-    const dev = output(args.live).apply((v) => $dev && v !== false);
-    const pythonContainerMode = output(args.python).apply((python => python?.container ?? false));
+    const pythonContainerMode = output(args.python).apply(
+      (python) => python?.container ?? false,
+    );
     // Useful for future runtimes
     const containerDeployment = pythonContainerMode;
-=======
     const dev = normalizeDev();
->>>>>>> 66a2ee9b
     const region = normalizeRegion();
     const injections = normalizeInjections();
     const runtime = normalizeRuntime();
@@ -1080,18 +1078,15 @@
     const { bundle, handler: handler0 } = buildHandler();
     const { handler, wrapper } = buildHandlerWrapper();
     const role = createRole();
-    const {zipPath, image} = createBuildAsset();
-
+    const { zipPath, image } = createBuildAsset();
 
     const bundleHash = calculateHash();
     const file = createBucketObject();
-    
 
     const logGroup = createLogGroup();
     const fn = createFunction();
 
     const codeUpdater = updateFunctionCode();
-    
 
     const fnUrl = createUrl();
 
@@ -1308,16 +1303,16 @@
 
     function buildHandler() {
       return all([runtime, dev]).apply(([runtime, dev]) => {
+        if (dev) {
+          return {
+            handler: "bootstrap",
+            bundle: path.join($cli.paths.platform, "dist", "bridge"),
+          };
+        }
+
         if (runtime === "python3.11") {
-          if (dev) {
-            return {
-              handler: "bootstrap",
-              bundle: path.join($cli.paths.platform, "dist", "bridge"),
-            }
-          }
-
-          const buildResult = all([args, linkData]).apply(
-            async ([args, linkData]) => {
+          const buildResult = all([args, pythonContainerMode, linkData]).apply(
+            async ([args, pythonContainerMode, linkData]) => {
               if (pythonContainerMode) {
                 const result = await buildPythonContainer(name, {
                   ...args,
@@ -1326,7 +1321,7 @@
                 if (result.type === "error") {
                   throw new Error(
                     `Failed to build function "${args.handler}": ` +
-                    result.errors.join("\n").trim(),
+                      result.errors.join("\n").trim(),
                   );
                 }
                 return result;
@@ -1338,7 +1333,7 @@
               if (result.type === "error") {
                 throw new Error(
                   `Failed to build function "${args.handler}": ` +
-                  result.errors.join("\n").trim(),
+                    result.errors.join("\n").trim(),
                 );
               }
               return result;
@@ -1348,13 +1343,6 @@
           return {
             handler: buildResult.handler,
             bundle: buildResult.out,
-          }
-        }
-
-        if (dev) {
-          return {
-            handler: "bootstrap",
-            bundle: path.join($cli.paths.platform, "dist", "bridge"),
           };
         }
 
@@ -1384,8 +1372,7 @@
           handler: buildResult.handler,
           bundle: buildResult.out,
         };
-      
-    })
+      });
     }
 
     function buildHandlerWrapper() {
@@ -1398,7 +1385,15 @@
         injections,
         runtime,
       ]).apply(
-        async ([dev, bundle, handler, linkData, streaming, injections, runtime]) => {
+        async ([
+          dev,
+          bundle,
+          handler,
+          linkData,
+          streaming,
+          injections,
+          runtime,
+        ]) => {
           if (dev) return { handler };
           if (runtime === "python3.11") {
             return { handler };
@@ -1556,7 +1551,7 @@
       //       We will zip the folder ourselves.
 
       // If deploying to a container we need to first build the image. The zip
-      // is always needed so the FunctionCodeUpdater can track the contents of the 
+      // is always needed so the FunctionCodeUpdater can track the contents of the
       // image. This is convoluted, but I did not want to change too much of the function
       // internals.
       return all([bundle, wrapper, copyFiles, containerDeployment, dev]).apply(
@@ -1570,7 +1565,7 @@
 
             // TODO: walln - check service implementation for .dockerignore stuff
 
-             // Get ECR repository
+            // Get ECR repository
             const bootstrapData = region.apply((region) =>
               bootstrap.forRegion(region),
             );
@@ -1580,42 +1575,54 @@
 
             // build image
             //aws-python-container::sst:aws:Function::MyPythonFunction
-            return new docker_build.Image(`${name}Image`, {
-              // tags: [$interpolate`${bootstrapData.assetEcrUrl}:latest`],
-              tags: [$interpolate`${bootstrapData.assetEcrUrl}:latest`],
-              // Cannot use latest tag it breaks lambda because for whatever reason
-              // .ref is actually digest + tags and is not properly qualified???
-              context: {
-                location: path.join($cli.paths.work, "artifacts", `${name}-src`),
+            return new docker_build.Image(
+              `${name}Image`,
+              {
+                // tags: [$interpolate`${bootstrapData.assetEcrUrl}:latest`],
+                tags: [$interpolate`${bootstrapData.assetEcrUrl}:latest`],
+                // Cannot use latest tag it breaks lambda because for whatever reason
+                // .ref is actually digest + tags and is not properly qualified???
+                context: {
+                  location: path.join(
+                    $cli.paths.work,
+                    "artifacts",
+                    `${name}-src`,
+                  ),
+                },
+                // Use the pushed image as a cache source.
+                cacheFrom: [
+                  {
+                    registry: {
+                      ref: $interpolate`${bootstrapData.assetEcrUrl}:cache`,
+                    },
+                  },
+                ],
+                // TODO: walln - investigate buildx ecr caching best practices
+                // Include an inline cache with our pushed image.
+                // cacheTo: [{
+                //     registry: {
+                //       imageManifest: true,
+                //       ociMediaTypes: true,
+                //       ref: $interpolate`${bootstrapData.assetEcrUrl}:cache`,
+                //     }
+                // }],
+                cacheTo: [
+                  {
+                    inline: {},
+                  },
+                ],
+                /// TODO: walln - enable arm64 builds by using architecture args
+                push: true,
+                registries: [
+                  authToken.apply((authToken) => ({
+                    address: authToken.proxyEndpoint,
+                    username: authToken.userName,
+                    password: secret(authToken.password),
+                  })),
+                ],
               },
-              // Use the pushed image as a cache source.
-              cacheFrom: [{
-                  registry: {
-                      ref: $interpolate`${bootstrapData.assetEcrUrl}:cache`,
-                  },
-              }],
-              // TODO: walln - investigate buildx ecr caching best practices
-              // Include an inline cache with our pushed image.
-              // cacheTo: [{
-              //     registry: {
-              //       imageManifest: true,
-              //       ociMediaTypes: true,
-              //       ref: $interpolate`${bootstrapData.assetEcrUrl}:cache`,
-              //     }
-              // }],
-              cacheTo: [{
-                inline: {},
-              }],
-              /// TODO: walln - enable arm64 builds by using architecture args
-              push: true,
-              registries: [
-                authToken.apply((authToken) => ({
-                  address: authToken.proxyEndpoint,
-                  username: authToken.userName,
-                  password: secret(authToken.password),
-                })),
-              ],
-            }, { parent: parent });
+              { parent: parent },
+            );
           }
 
           const image = createImage();
@@ -1686,7 +1693,7 @@
             await archive.finalize();
           });
 
-          return {zipPath, image};
+          return { zipPath, image };
         },
       );
     }
@@ -1730,82 +1737,101 @@
     }
 
     function createFunction() {
-      return all([logging, logGroup, runtime, pythonContainerMode, image, dev, containerDeployment])
-      .apply(([logging, logGroup, runtime, pythonContainerMode, image, dev, containerDeployment]) => {
-        const transformed = transform(
-          args.transform?.function,
-          `${name}Function`,
-          {
-            name: args.name,
-            description: all([args.description, dev]).apply(
-              ([description, dev]) =>
-                dev
-                  ? description
-                    ? `${description.substring(0, 240)} (live)`
-                    : "live"
-                  : `${description ?? ""}`,
-            ),
-            code: new asset.FileArchive(
-              path.join($cli.paths.platform, "functions", "empty-function"),
-            ),
-            handler: unsecret(handler),
-            role: args.role ?? role!.arn,
-            runtime,
-            timeout: timeout.apply((timeout) => toSeconds(timeout)),
-            memorySize: memory.apply((memory) => toMBs(memory)),
-            environment: {
-              variables: environment,
+      return all([
+        logging,
+        logGroup,
+        runtime,
+        pythonContainerMode,
+        image,
+        dev,
+        containerDeployment,
+      ]).apply(
+        ([
+          logging,
+          logGroup,
+          runtime,
+          pythonContainerMode,
+          image,
+          dev,
+          containerDeployment,
+        ]) => {
+          const transformed = transform(
+            args.transform?.function,
+            `${name}Function`,
+            {
+              name: args.name,
+              description: all([args.description, dev]).apply(
+                ([description, dev]) =>
+                  dev
+                    ? description
+                      ? `${description.substring(0, 240)} (live)`
+                      : "live"
+                    : `${description ?? ""}`,
+              ),
+              code: new asset.FileArchive(
+                path.join($cli.paths.platform, "functions", "empty-function"),
+              ),
+              handler: unsecret(handler),
+              role: args.role ?? role!.arn,
+              runtime,
+              timeout: timeout.apply((timeout) => toSeconds(timeout)),
+              memorySize: memory.apply((memory) => toMBs(memory)),
+              environment: {
+                variables: environment,
+              },
+              architectures,
+              loggingConfig: logging && {
+                logFormat: logging.format === "json" ? "JSON" : "Text",
+                logGroup: logging.logGroup ?? logGroup!.name,
+              },
+              vpcConfig: args.vpc && {
+                securityGroupIds: output(args.vpc).securityGroups,
+                subnetIds: output(args.vpc).privateSubnets,
+              },
+              layers: args.layers,
+              tags: args.tags,
             },
-            architectures,
-            loggingConfig: logging && {
-              logFormat: logging.format === "json" ? "JSON" : "Text",
-              logGroup: logging.logGroup ?? logGroup!.name,
-            },
-            vpcConfig: args.vpc && {
-              securityGroupIds: output(args.vpc).securityGroups,
-              subnetIds: output(args.vpc).privateSubnets,
-            },
-            layers: args.layers,
-            tags: args.tags,
-          },
-          { parent },
-        );
-        if (containerDeployment && !dev) {
+            { parent },
+          );
+          if (containerDeployment && !dev) {
+            return new lambda.Function(
+              transformed[0],
+              {
+                ...transformed[1],
+                // if the runtime is python3.11 and we are in container mode, deploy image
+                packageType: "Image",
+                imageUri: image?.ref.apply(
+                  (ref) => ref?.replace(":latest", ""),
+                ),
+                code: undefined,
+                runtime: undefined,
+                handler: undefined,
+                imageConfig: {
+                  commands: [handler],
+                },
+                architectures: all([transformed[1].architectures]).apply(
+                  ([architectures]) => (dev ? ["x86_64"] : architectures!),
+                ),
+              },
+              transformed[2],
+            );
+          }
           return new lambda.Function(
             transformed[0],
             {
               ...transformed[1],
-              // if the runtime is python3.11 and we are in container mode, deploy image
-              packageType: "Image",
-              imageUri: image?.ref.apply((ref) => ref?.replace(":latest", "")),
-              code: undefined,
-              runtime: undefined,
-              handler: undefined,
-              imageConfig: {
-                commands: [handler]
-              },
+              packageType: "Zip",
+              runtime: all([transformed[1].runtime]).apply(([runtime]) =>
+                dev ? "provided.al2023" : runtime!,
+              ),
               architectures: all([transformed[1].architectures]).apply(
                 ([architectures]) => (dev ? ["x86_64"] : architectures!),
               ),
             },
             transformed[2],
           );
-        }
-        return new lambda.Function(
-          transformed[0],
-          {
-            ...transformed[1],
-            packageType: "Zip",            
-            runtime: all([transformed[1].runtime]).apply(
-              ([runtime]) => (dev ? "provided.al2023" : runtime!),
-            ),
-            architectures: all([transformed[1].architectures]).apply(
-              ([architectures]) => (dev ? ["x86_64"] : architectures!),
-            ),
-          },
-          transformed[2],
-        );
-      });
+        },
+      );
     }
 
     function createUrl() {
@@ -1829,23 +1855,21 @@
 
     function updateFunctionCode() {
       return all([image]).apply(([image]) => {
-          return new FunctionCodeUpdater(
-            `${name}CodeUpdater`,
-            {
-              functionName: fn.name,
-              s3Bucket: file.bucket,
-              s3Key: file.key,
-              functionLastModified: fn.lastModified,
-              region,
-              imageUri: image?.ref.apply((ref) => ref?.replace(":latest", ""))
-            },
-            { parent },
-          );
-        
-    });
+        return new FunctionCodeUpdater(
+          `${name}CodeUpdater`,
+          {
+            functionName: fn.name,
+            s3Bucket: file.bucket,
+            s3Key: file.key,
+            functionLastModified: fn.lastModified,
+            region,
+            imageUri: image?.ref.apply((ref) => ref?.replace(":latest", "")),
+          },
+          { parent },
+        );
+      });
+    }
   }
-}
-  
 
   /**
    * The underlying [resources](/docs/components/#nodes) this component creates.
