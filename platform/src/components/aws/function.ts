import fs from "fs";
import path from "path";
import crypto from "crypto";
import archiver from "archiver";
import type { Loader, BuildOptions } from "esbuild";
import {
  Output,
  ComponentResourceOptions,
  asset,
  output,
  all,
  interpolate,
  unsecret,
  secret,
} from "@pulumi/pulumi";
import { buildNode } from "../../runtime/node.js";
import { FunctionCodeUpdater } from "./providers/function-code-updater.js";
import { bootstrap } from "./helpers/bootstrap.js";
import { Duration, DurationMinutes, toSeconds } from "../duration.js";
import { Size, toMBs } from "../size.js";
import { Component, Prettify, Transform, transform } from "../component.js";
import { Link } from "../link.js";
import { VisibleError } from "../error.js";
import type { Input } from "../input.js";
import { physicalName } from "../naming.js";
import { RETENTION } from "./logging.js";
import {
  cloudwatch,
  ecr,
  getCallerIdentityOutput,
  getRegionOutput,
  iam,
  lambda,
  s3,
  types,
} from "@pulumi/aws";
import { Permission, permission } from "./permission.js";
import { Vpc } from "./vpc.js";
<<<<<<< HEAD
import { parseIamRoleArn } from "./helpers/arn.js";
=======
import { buildPython, buildPythonContainer } from "../../runtime/python.js";
import { Image } from "@pulumi/docker-build";
import { rpc } from "../rpc/rpc.js";

/**
 * Helper type to define function ARN type
 */
export type FunctionArn = `arn:${string}` & {};
>>>>>>> 95ab0f6b

export type FunctionPermissionArgs = {
  /**
   * The [IAM actions](https://docs.aws.amazon.com/service-authorization/latest/reference/reference_policies_actions-resources-contextkeys.html#actions_table) that can be performed.
   * @example
   *
   * ```js
   * {
   *   actions: ["s3:*"]
   * }
   * ```
   */
  actions: string[];
  /**
   * The resourcess specified using the [IAM ARN format](https://docs.aws.amazon.com/IAM/latest/UserGuide/reference_identifiers.html).
   * @example
   *
   * ```js
   * {
   *   resources: ["arn:aws:s3:::my-bucket/*"]
   * }
   * ```
   */
  resources: Input<string>[];
};

interface FunctionUrlCorsArgs {
  /**
   * Allow cookies or other credentials in requests to the function URL.
   * @default `false`
   * @example
   * ```js
   * {
   *   url: {
   *     cors: {
   *       allowCredentials: true
   *     }
   *   }
   * }
   * ```
   */
  allowCredentials?: Input<boolean>;
  /**
   * The HTTP headers that origins can include in requests to the function URL.
   * @default `["*"]`
   * @example
   * ```js
   * {
   *   url: {
   *     cors: {
   *       allowHeaders: ["date", "keep-alive", "x-custom-header"]
   *     }
   *   }
   * }
   * ```
   */
  allowHeaders?: Input<Input<string>[]>;
  /**
   * The origins that can access the function URL.
   * @default `["*"]`
   * @example
   * ```js
   * {
   *   url: {
   *     cors: {
   *       allowOrigins: ["https://www.example.com", "http://localhost:60905"]
   *     }
   *   }
   * }
   * ```
   * Or the wildcard for all origins.
   * ```js
   * {
   *   url: {
   *     cors: {
   *       allowOrigins: ["*"]
   *     }
   *   }
   * }
   * ```
   */
  allowOrigins?: Input<Input<string>[]>;
  /**
   * The HTTP methods that are allowed when calling the function URL.
   * @default `["*"]`
   * @example
   * ```js
   * {
   *   url: {
   *     cors: {
   *       allowMethods: ["GET", "POST", "DELETE"]
   *     }
   *   }
   * }
   * ```
   * Or the wildcard for all methods.
   * ```js
   * {
   *   url: {
   *     cors: {
   *       allowMethods: ["*"]
   *     }
   *   }
   * }
   * ```
   */
  allowMethods?: Input<
    Input<
      "*" | "DELETE" | "GET" | "HEAD" | "OPTIONS" | "PATCH" | "POST" | "PUT"
    >[]
  >;
  /**
   * The HTTP headers you want to expose in your function to an origin that calls the function URL.
   * @default `[]`
   * @example
   * ```js
   * {
   *   url: {
   *     cors: {
   *       exposeHeaders: ["date", "keep-alive", "x-custom-header"]
   *     }
   *   }
   * }
   * ```
   */
  exposeHeaders?: Input<Input<string>[]>;
  /**
   * The maximum amount of time the browser can cache results of a preflight request. By
   * default the browser doesn't cache the results. The maximum value is `86400 seconds` or `1 day`.
   * @default `"0 seconds"`
   * @example
   * ```js
   * {
   *   url: {
   *     cors: {
   *       maxAge: "1 day"
   *     }
   *   }
   * }
   * ```
   */
  maxAge?: Input<Duration>;
}

export interface FunctionArgs {
  /**
   * Disable running this function [Live](/docs/live/) in `sst dev`.
   * @deprecated Use `dev` instead.
   * @default `true`
   * @example
   * ```js
   * {
   *   live: false
   * }
   * ```
   */
  live?: Input<false>;
  /**
   * Disable running this function [Live](/docs/live/) in `sst dev`.
   * @default Live mode enabled in `sst dev`
   * @example
   * ```js
   * {
   *   dev: false
   * }
   * ```
   */
  dev?: Input<false>;
  /**
   * The name for the function.
   *
   * By default, the name is generated from the app name, stage name, and component name. This
   * is displayed in the AWS Console for this function.
   *
   * :::caution
   * To avoid the name from thrashing, you want to make sure that it includes the app and stage
   * name.
   * :::
   *
   * If you are going to set the name, you need to make sure:
   * 1. It's unique across your app.
   * 2. Uses the app and stage name, so it doesn't thrash when you deploy to different stages.
   *
   * Also, changing the name after your've deployed it once will create a new function and delete
   * the old one.
   *
   * @example
   * ```js
   * {
   *   name: `${$app.name}-${$app.stage}-my-function`
   * }
   * ```
   */
  name?: Input<string>;
  /**
   * A description for the function. This is displayed in the AWS Console.
   * @example
   * ```js
   * {
   *   description: "Handler function for my nightly cron job."
   * }
   * ```
   */
  description?: Input<string>;
  /**
   * The runtime environment for the function. Support for other runtimes is on our roadmap.
   *
   * @default `"nodejs20.x"`
   * @example
   * ```js
   * {
   *   runtime: "nodejs18.x"
   * }
   * ```
   */
  runtime?: Input<
    "nodejs18.x" | "nodejs20.x" | "provided.al2023" | "python3.11"
  >;
  /**
   * Path to the source code directory for the function. By default, the handler is
   * bundled with [esbuild](https://esbuild.github.io/). Use `bundle` to skip bundling.
   *
   * :::caution
   * Use `bundle` only when you want to bundle the function yourself.
   * :::
   *
   * If the `bundle` option is specified, the `handler` needs to be in the root of the bundle.
   *
   * @example
   *
   * Here, the entire `packages/functions/src` directory is zipped. And the handler is
   * in the `src` directory.
   *
   * ```js
   * {
   *   bundle: "packages/functions/src",
   *   handler: "index.handler"
   * }
   * ```
   */
  bundle?: Input<string>;
  /**
   * Path to the handler for the function with the format `{file}.{method}`.
   *
   * :::note
   * You don't need to specify the file extension.
   * :::
   *
   * The handler path is relative to the root your repo or the `sst.config.ts`.
   *
   * @example
   *
   * Here there is a file called `index.js` (or `.ts`) in the `packages/functions/src/`
   * directory with an exported method called `handler`.
   *
   * ```js
   * {
   *   handler: "packages/functions/src/index.handler"
   * }
   * ```
   *
   * If `bundle` is specified, the handler needs to be in the root of the bundle directory.
   *
   * ```js
   * {
   *   bundle: "packages/functions/src",
   *   handler: "index.handler"
   * }
   * ```
   */
  handler: Input<string>;
  /**
   * The maximum amount of time the function can run. The minimum timeout is 1 second and the maximum is 900 seconds or 15 minutes.
   *
   * :::note
   * If a function is connected to another service, the request will time out based on the service's limits.
   * :::
   *
   * While the maximum timeout is 15 minutes, if a function is connected to other services, it'll time out based on those limits. API Gateway for example has a timeout of 30 seconds. So even if the function has a timeout of 15 minutes, the API request will time out after 30 seconds.
   *
   * @default `"20 seconds"`
   * @example
   * ```js
   * {
   *   timeout: "900 seconds"
   * }
   * ```
   */
  timeout?: Input<DurationMinutes>;
  /**
   * The amount of memory allocated for the function. Takes values between 128 MB
   * and 10240 MB in 1 MB increments.  The amount of memory affects the amount of
   * virtual CPU available to the function.
   *
   * :::tip
   * While functions with less memory are cheaper, larger functions can process faster.
   * And might end up being more [cost effective](https://docs.aws.amazon.com/lambda/latest/operatorguide/computing-power.html).
   * :::
   *
   * @default `"1024 MB"`
   * @example
   * ```js
   * {
   *   memory: "10240 MB"
   * }
   * ```
   */
  memory?: Input<Size>;
  /**
   * Key-value pairs of values that are set as [Lambda environment variables](https://docs.aws.amazon.com/lambda/latest/dg/configuration-envvars.html).
   * The keys need to:
   * - Start with a letter
   * - Be at least 2 characters long
   * - Contain only letters, numbers, or underscores
   *
   * They can be accessed in your function using `process.env.<key>`.
   *
   * :::note
   * The total size of the environment variables cannot exceed 4 KB.
   * :::
   *
   * @example
   *
   * ```js
   * {
   *   environment: {
   *     DEBUG: "true"
   *   }
   * }
   * ```
   */
  environment?: Input<Record<string, Input<string>>>;
  /**
   * Permissions and the resources that the function needs to access. These permissions are
   * used to create the function's IAM role.
   *
   * :::tip
   * If you `link` the function to a resource, the permissions to access it are
   * automatically added.
   * :::
   *
   * @example
   * Allow the function to read and write to an S3 bucket called `my-bucket`.
   * ```js
   * {
   *   permissions: [
   *     {
   *       actions: ["s3:GetObject", "s3:PutObject"],
   *       resources: ["arn:aws:s3:::my-bucket/*"]
   *     },
   *   ]
   * }
   * ```
   *
   * Allow the function to perform all actions on an S3 bucket called `my-bucket`.
   *
   * ```js
   * {
   *   permissions: [
   *     {
   *       actions: ["s3:*"],
   *       resources: ["arn:aws:s3:::my-bucket/*"]
   *     },
   *   ]
   * }
   * ```
   *
   * Granting the function permissions to access all resources.
   *
   * ```js
   * {
   *   permissions: [
   *     {
   *       actions: ["*"],
   *       resources: ["*"]
   *     },
   *   ]
   * }
   * ```
   */
  permissions?: Input<Prettify<FunctionPermissionArgs>[]>;
  /**
   * [Link resources](/docs/linking/) to your function. This will:
   *
   * 1. Grant the permissions needed to access the resources.
   * 2. Allow you to access it in your site using the [SDK](/docs/reference/sdk/).
   *
   * @example
   *
   * Takes a list of components to link to the function.
   *
   * ```js
   * {
   *   link: [bucket, stripeKey]
   * }
   * ```
   */
  link?: Input<any[]>;
  /**
   * Enable streaming for the function. Stream is only supported when using the function
   * `url` and not when using it with API Gateway.
   *
   * :::tip
   * You'll need to [wrap your handler](https://docs.aws.amazon.com/lambda/latest/dg/configuration-response-streaming.html) with `awslambda.streamifyResponse()` to enable streaming.
   * :::
   *
   * @default `false`
   * @example
   * ```js
   * {
   *   streaming: true
   * }
   * ```
   */
  streaming?: Input<boolean>;
  /**
   * @internal
   */
  injections?: Input<string[]>;
  /**
   * Configure the function logs in CloudWatch. Or pass in `false` to disable writing logs.
   * @default `{retention: "forever", format: "text"}`
   * @example
   * ```js
   * {
   *   logging: false
   * }
   * ```
   * When set to `false`, the function is not given permissions to write to CloudWatch.
   * Logs.
   */
  logging?: Input<
    | false
    | {
        /**
         * The duration the function logs are kept in CloudWatch.
         *
         * Not application when an existing log group is provided.
         *
         * @default `forever`
         * @example
         * ```js
         * {
         *   logging: {
         *     retention: "1 week"
         *   }
         * }
         * ```
         */
        retention?: Input<keyof typeof RETENTION>;
        /**
         * Assigns the given CloudWatch log group name to the function. This allows you to pass in a previously created log group.
         *
         * By default, the function creates a new log group when it's created.
         *
         * @default Creates a log group
         * @example
         * ```js
         * {
         *   logging: {
         *     logGroup: "/existing/log-group"
         *   }
         * }
         * ```
         */
        logGroup?: Input<string>;
        /**
         * The [log format](https://docs.aws.amazon.com/lambda/latest/dg/monitoring-cloudwatchlogs-advanced.html)
         * of the Lambda function.
         * @default `"text"`
         * @example
         * ```js
         * {
         *   logging: {
         *     format: "json"
         *   }
         * }
         * ```
         */
        format?: Input<"text" | "json">;
      }
  >;
  /**
   * The [architecture](https://docs.aws.amazon.com/lambda/latest/dg/foundation-arch.html)
   * of the Lambda function.
   *
   * @default `"x86_64"`
   * @example
   * ```js
   * {
   *   architecture: "arm64"
   * }
   * ```
   */
  architecture?: Input<"x86_64" | "arm64">;
  /**
   * Assigns the given IAM role ARN to the function. This allows you to pass in a previously created role.
   *
   * :::caution
   * When you pass in a role, the function will not update it if you add `permissions` or `link` resources.
   * :::
   *
   * By default, the function creates a new IAM role when it's created. It'll update this role if you add `permissions` or `link` resources.
   *
   * However, if you pass in a role, you'll need to update it manually if you add `permissions` or `link` resources.
   *
   * @default Creates a new role
   * @example
   * ```js
   * {
   *   role: "arn:aws:iam::123456789012:role/my-role"
   * }
   * ```
   */
  role?: Input<string>;
  /**
   * Enable [Lambda function URLs](https://docs.aws.amazon.com/lambda/latest/dg/lambda-urls.html).
   * These are dedicated endpoints for your Lambda functions.
   * @default `false`
   * @example
   * Enable it with the default options.
   * ```js
   * {
   *   url: true
   * }
   * ```
   *
   * Configure the authorization and CORS settings for the endpoint.
   * ```js
   * {
   *   url: {
   *     authorization: "iam",
   *     cors: {
   *       allowOrigins: ['https://example.com']
   *     }
   *   }
   * }
   * ```
   */
  url?: Input<
    | boolean
    | {
        /**
         * The authorization used for the function URL. Supports [IAM authorization](https://docs.aws.amazon.com/lambda/latest/dg/urls-auth.html).
         * @default `"none"`
         * @example
         * ```js
         * {
         *   url: {
         *     authorization: "iam"
         *   }
         * }
         * ```
         */
        authorization?: Input<"none" | "iam">;
        /**
         * Customize the CORS (Cross-origin resource sharing) settings for the function URL.
         * @default `true`
         * @example
         * Disable CORS.
         * ```js
         * {
         *   url: {
         *     cors: false
         *   }
         * }
         * ```
         * Only enable the `GET` and `POST` methods for `https://example.com`.
         * ```js
         * {
         *   url: {
         *     cors: {
         *       allowMethods: ["GET", "POST"],
         *       allowOrigins: ["https://example.com"]
         *     }
         *   }
         * }
         * ```
         */
        cors?: Input<boolean | Prettify<FunctionUrlCorsArgs>>;
      }
  >;
  /**
   * Configure how your function is bundled.
   *
   * By default, SST will bundle your function
   * code using [esbuild](https://esbuild.github.io/). This tree shakes your code to
   * only include what's used; reducing the size of your function package and improving
   * cold starts.
   */
  nodejs?: Input<{
    /**
     * Configure additional esbuild loaders for other file extensions. This is useful
     * when your code is importing non-JS files like `.png`, `.css`, etc.
     *
     * @example
     * ```js
     * {
     *   nodejs: {
     *     loader: {
     *      ".png": "file"
     *     }
     *   }
     * }
     * ```
     */
    loader?: Input<Record<string, Loader>>;
    /**
     * Dependencies that need to be excluded from the function package.
     *
     * Certain npm packages cannot be bundled using esbuild. This allows you to exclude them
     * from the bundle. Instead they'll be moved into a `node_modules/` directory in the
     * function package.
     *
     * :::tip
     * If esbuild is giving you an error about a package, try adding it to the `install` list.
     * :::
     *
     * This will allow your functions to be able to use these dependencies when deployed. They
     * just won't be tree shaken. You however still need to have them in your `package.json`.
     *
     * :::caution
     * Packages listed here still need to be in your `package.json`.
     * :::
     *
     * Esbuild will ignore them while traversing the imports in your code. So these are the
     * **package names as seen in the imports**. It also works on packages that are not directly
     * imported by your code.
     *
     * @example
     * ```js
     * {
     *   nodejs: {
     *     install: ["pg"]
     *   }
     * }
     * ```
     */
    install?: Input<string[]>;
    /**
     * Use this to insert a string at the beginning of the generated JS file.
     *
     * @example
     * ```js
     * {
     *   nodejs: {
     *     banner: "console.log('Function starting')"
     *   }
     * }
     * ```
     */
    banner?: Input<string>;
    /**
     * This allows you to customize esbuild config that is used.
     *
     * :::tip
     * Check out the _JS tab_ in the code snippets in the esbuild docs for the
     * [`BuildOptions`](https://esbuild.github.io/api/#build).
     * :::
     *
     */
    esbuild?: Input<BuildOptions>;
    /**
     * Disable if the function code is minified when bundled.
     *
     * @default `true`
     *
     * @example
     * ```js
     * {
     *   nodejs: {
     *     minify: false
     *   }
     * }
     * ```
     */
    minify?: Input<boolean>;
    /**
     * Configure the format of the generated JS code; ESM or CommonJS.
     *
     * @default `"esm"`
     *
     * @example
     * ```js
     * {
     *   nodejs: {
     *     format: "cjs"
     *   }
     * }
     * ```
     */
    format?: Input<"cjs" | "esm">;
    /**
     * Configure if source maps are added to the function bundle when **deployed**. Since they
     * increase payload size and potentially cold starts, they are not added by default.
     * However, they are always generated during `sst dev`.
     *
     * :::tip[SST Console]
     * For the [Console](/docs/console/), source maps are always generated and uploaded
     * to your bootstrap bucket. These are then downloaded and used to display
     * Issues in the console.
     * :::
     *
     * @default `false`
     *
     * @example
     * ```js
     * {
     *   nodejs: {
     *     sourcemap: true
     *   }
     * }
     * ```
     */
    sourcemap?: Input<boolean>;
    /**
     * If enabled, modules that are dynamically imported will be bundled in their own files
     * with common dependencies placed in shared chunks. This can help reduce cold starts
     * as your function grows in size.
     *
     * @default `false`
     *
     * @example
     * ```js
     * {
     *   nodejs: {
     *     splitting: true
     *   }
     * }
     * ```
     */
    splitting?: Input<boolean>;
  }>;
  /**
   * Configure your python function.
   *
   *
   * By default, SST will package all files in the same directory as the `handler` file.
   * This means that you need to your handler file be the root of all files that need to be
   * included in the function package. The only exception to this is a parent `pyproject.toml`
   * file. SST will look for this file by finding the closest parent directory that contains
   * a `pyproject.toml` file.
   *
   * @example
   * ```markdown
   * project-root/
   * ├── functions/
   * │   ├── pyproject.toml
   * │   ├── handler.py
   * │   └── utils.py
   * └── sst.config.ts
   * ```
   */
  python?: Input<{
    /**
     * Whether to deploy the function to the container runtime. You should use this
     * if you are deploying a function that needs native dependencies, is large,
     * or if you need to customize some runtime configuration.
     * @default `false`
     * @example
     * ```ts
     * {
     *   python: {
     *     container: true
     *   }
     * }
     * ```
     */
    container?: Input<boolean>;
  }>;
  /**
   * Add additional files to copy into the function package. Takes a list of objects
   * with `from` and `to` paths. These will be copied over before the function package
   * is zipped up.
   *
   * @example
   *
   * Copying over a single file from the `src` directory to the `src/` directory of the
   * function package.
   *
   * ```js
   * {
   *   copyFiles: [{ from: "src/index.js" }]
   * }
   *```
   *
   * Copying over a single file from the `src` directory to the `core/src` directory in
   * the function package.
   *
   * ```js
   * {
   *   copyFiles: [{ from: "src/index.js", to: "core/src/index.js" }]
   * }
   *```
   *
   * Copying over a couple of files.
   *
   * ```js
   * {
   *   copyFiles: [
   *     { from: "src/this.js", to: "core/src/this.js" },
   *     { from: "src/that.js", to: "core/src/that.js" }
   *   ]
   * }
   *```
   */
  copyFiles?: Input<
    {
      /**
       * Source path relative to the `sst.config.ts`.
       */
      from: Input<string>;
      /**
       * Destination path relative to function root in the package. By default, it
       * creates the same directory structure as the `from` path and copies the file.
       *
       * @default The `from` path in the function package
       */
      to?: Input<string>;
    }[]
  >;
  /**
   * A list of Lambda layer ARNs to add to the function.
   *
   * :::note
   * Layers are only added when the function is deployed.
   * :::
   *
   * These are only added when the function is deployed. In `sst dev`, your functions are run
   * locally, so the layers are not used. Instead you should use a local version of what's
   * in the layer.
   *
   * @example
   * ```js
   * {
   *   layers: ["arn:aws:lambda:us-east-1:123456789012:layer:my-layer:1"]
   * }
   * ```
   */
  layers?: Input<Input<string>[]>;
  /**
   * A list of tags to add to the function.
   *
   * @example
   * ```js
   * {
   *   tags: {
   *     "my-tag": "my-value"
   *   }
   * }
   * ```
   */
  tags?: Input<Record<string, Input<string>>>;
  /**
   * Configure the function to connect to private subnets in a virtual private cloud or VPC. This allows your function to access private resources.
   *
   * @example
   * ```js
   * {
   *   vpc: {
   *     privateSubnets: ["subnet-0b6a2b73896dc8c4c", "subnet-021389ebee680c2f0"]
   *     securityGroups: ["sg-0399348378a4c256c"],
   *   }
   * }
   * ```
   */
  vpc?: Input<{
    /**
     * A list of VPC security group IDs.
     */
    securityGroups: Input<Input<string>[]>;
    /**
     * A list of VPC subnet IDs.
     */
    privateSubnets: Input<Input<string>[]>;
    /**
     * A list of VPC subnet IDs.
     * @deprecated Use `privateSubnets` instead.
     */
    subnets?: Input<Input<string>[]>;
  }>;
  /**
   * [Transform](/docs/components#transform) how this component creates its underlying
   * resources.
   */
  transform?: {
    /**
     * Transform the Lambda Function resource.
     */
    function?: Transform<lambda.FunctionArgs>;
    /**
     * Transform the IAM Role resource.
     */
    role?: Transform<iam.RoleArgs>;
    /**
     * Transform the CloudWatch LogGroup resource.
     */
    logGroup?: Transform<cloudwatch.LogGroupArgs>;
  };
  /**
   * @internal
   */
  _skipMetadata?: boolean;
}

/**
 * The `Function` component lets you add serverless functions to your app.
 * It uses [AWS Lambda](https://aws.amazon.com/lambda/).
 *
 * :::note
 * Currently supports Node.js functions only. Support for other runtimes is on the roadmap.
 * :::
 *
 * @example
 *
 * #### Minimal example
 *
 * Pass in the path to your handler function.
 *
 * ```ts title="sst.config.ts"
 * new sst.aws.Function("MyFunction", {
 *   handler: "src/lambda.handler"
 * });
 * ```
 *
 * #### Set additional config
 *
 * Pass in additional Lambda config.
 *
 * ```ts {3,4} title="sst.config.ts"
 * new sst.aws.Function("MyFunction", {
 *   handler: "src/lambda.handler",
 *   timeout: "3 minutes",
 *   memory: "1024 MB"
 * });
 * ```
 *
 * #### Link resources
 *
 * [Link resources](/docs/linking/) to the function. This will grant permissions
 * to the resources and allow you to access it in your handler.
 *
 * ```ts {5} title="sst.config.ts"
 * const bucket = new sst.aws.Bucket("MyBucket");
 *
 * new sst.aws.Function("MyFunction", {
 *   handler: "src/lambda.handler",
 *   link: [bucket]
 * });
 * ```
 *
 * You can use the [SDK](/docs/reference/sdk/) to access the linked resources
 * in your handler.
 *
 * ```ts title="src/lambda.ts"
 * import { Resource } from "sst";
 *
 * console.log(Resource.MyBucket.name);
 * ```
 *
 * #### Set environment variables
 *
 * Set environment variables for the function. Available in your handler as `process.env`.
 *
 * ```ts {4} title="sst.config.ts"
 * new sst.aws.Function("MyFunction", {
 *   handler: "src/lambda.handler",
 *   environment: {
 *     DEBUG: "true"
 *   }
 * });
 * ```
 *
 * #### Enable function URLs
 *
 * Enable function URLs to invoke the function over HTTP.
 *
 * ```ts {3} title="sst.config.ts"
 * new sst.aws.Function("MyFunction", {
 *   handler: "src/lambda.handler",
 *   url: true
 * });
 * ```
 *
 * #### Bundling
 *
 * Customize how SST uses [esbuild](https://esbuild.github.io/) to bundle your function code
 * with the `nodejs` property.
 *
 * ```ts title="sst.config.ts" {3-5}
 * new sst.aws.Function("MyFunction", {
 *   handler: "src/lambda.handler",
 *   nodejs: {
 *     install: ["pg"]
 *   }
 * });
 * ```
 *
 * Or override it entirely by passing in your own function `bundle`.
 *
 */
export class Function extends Component implements Link.Linkable {
  private function: Output<lambda.Function>;
  private role: Output<iam.Role>;
  private logGroup: Output<cloudwatch.LogGroup | undefined>;
  private fnUrl: Output<lambda.FunctionUrl | undefined>;
  private missingSourcemap?: boolean;

  constructor(
    name: string,
    args: FunctionArgs,
    opts?: ComponentResourceOptions,
  ) {
    super(__pulumiType, name, args, opts);

    const parent = this;
    const pythonContainerMode = output(args.python).apply(
      (python) => python?.container ?? false,
    );
    // Useful for future runtimes
    const containerDeployment = pythonContainerMode;
    const dev = normalizeDev();
    const region = normalizeRegion();
    const bootstrapData = region.apply((region) => bootstrap.forRegion(region));
    const injections = normalizeInjections();
    const runtime = normalizeRuntime();
    const timeout = normalizeTimeout();
    const memory = normalizeMemory();
    const architectures = normalizeArchitectures();
    const environment = normalizeEnvironment();
    const streaming = normalizeStreaming();
    const logging = normalizeLogging();
    const url = normalizeUrl();
    const copyFiles = normalizeCopyFiles();
    const vpc = normalizeVpc();

    const role = buildRole();
    const linkData = buildLinkData();
    const linkPermissions = buildLinkPermissions();
    const { bundle, handler: handler0 } = buildHandler();
    const { handler, wrapper } = buildHandlerWrapper();
<<<<<<< HEAD
    const zipPath = zipBundleFolder();
=======
    const role = createRole();
    const { zipPath, image } = createBuildAsset();

>>>>>>> 95ab0f6b
    const bundleHash = calculateHash();
    const file = createBucketObject();

    const logGroup = createLogGroup();
    const fn = createFunction();

    const codeUpdater = updateFunctionCode();

    const fnUrl = createUrl();

    const links = linkData.apply((input) => input.map((item) => item.name));

    this.function = codeUpdater.version.apply(() => fn);
    this.role = role;
    this.logGroup = logGroup;
    this.fnUrl = fnUrl;

    all([
      dev,
      name,
      linkData,
      args.handler,
      args.bundle,
      runtime,
      args.nodejs,
      copyFiles,
    ]).apply(
      async ([
        dev,
        name,
        links,
        handler,
        bundle,
        runtime,
        nodejs,
        copyFiles,
      ]) => {
        if (!dev) return;
        await rpc.call("Runtime.AddTarget", {
          functionID: name,
          handler: handler,
          bundle: bundle,
          runtime: runtime,
          links: Object.fromEntries(
            links.map((link) => [link.name, link.properties]),
          ),
          copyFiles: copyFiles,
          properties: nodejs,
          dev: true,
        });
      },
    );

    this.registerOutputs({
      _live: unsecret(
        output(dev).apply((dev) => {
          if (!dev) return undefined;
          return all([
            name,
            links,
            args.handler,
            args.bundle,
            args.runtime,
            args.nodejs,
            copyFiles,
          ]).apply(
            ([name, links, handler, bundle, runtime, nodejs, copyFiles]) => {
              return {
                functionID: name,
                links,
                handler: handler,
                bundle: bundle,
                runtime: runtime || "nodejs20.x",
                copyFiles,
                properties: nodejs,
              };
            },
          );
        }),
      ),
      _metadata: {
        handler: args.handler,
        internal: args._skipMetadata,
      },
    });

    function normalizeDev() {
      return all([args.dev, args.live]).apply(
        ([d, l]) => $dev && d !== false && l !== false,
      );
    }

    function normalizeRegion() {
      return getRegionOutput(undefined, { parent }).name;
    }

    function normalizeInjections() {
      return output(args.injections).apply((injections) => injections ?? []);
    }

    function normalizeRuntime() {
      return all([args.runtime]).apply(([v]) => v ?? "nodejs20.x");
    }

    function normalizeTimeout() {
      return output(args.timeout).apply((timeout) => timeout ?? "20 seconds");
    }

    function normalizeMemory() {
      return output(args.memory).apply((memory) => memory ?? "1024 MB");
    }

    function normalizeArchitectures() {
      return all([args.architecture]).apply(([arc]) =>
        arc === "arm64" ? ["arm64"] : ["x86_64"],
      );
    }

    function normalizeEnvironment() {
      return all([args.environment, dev, bootstrapData]).apply(
        ([environment, dev, bootstrap]) => {
          const result = environment ?? {};
          result.SST_RESOURCE_App = JSON.stringify({
            name: $app.name,
            stage: $app.stage,
          });
          if (dev) {
            result.SST_REGION = process.env.SST_AWS_REGION!;
            result.SST_FUNCTION_ID = name;
            result.SST_APP = $app.name;
            result.SST_STAGE = $app.stage;
            result.SST_ASSET_BUCKET = bootstrap.asset;
            if (process.env.SST_FUNCTION_TIMEOUT)
              result.SST_FUNCTION_TIMEOUT = process.env.SST_FUNCTION_TIMEOUT;
          }
          return result;
        },
      );
    }

    function normalizeStreaming() {
      return output(args.streaming).apply((streaming) => streaming ?? false);
    }

    function normalizeLogging() {
      return output(args.logging).apply((logging) => {
        if (logging === false) return undefined;

        if (logging?.retention && logging?.logGroup)
          throw new VisibleError(
            `Cannot set both "logging.retention" and "logging.logGroup"`,
          );

        return {
          logGroup: logging?.logGroup,
          retention: logging?.retention ?? "forever",
          format: logging?.format ?? "text",
        };
      });
    }

    function normalizeUrl() {
      return output(args.url).apply((url) => {
        if (url === false || url === undefined) return;
        if (url === true) {
          url = {};
        }

        // normalize authorization
        const defaultAuthorization = "none" as const;
        const authorization = url.authorization ?? defaultAuthorization;

        // normalize cors
        const defaultCors: types.input.lambda.FunctionUrlCors = {
          allowHeaders: ["*"],
          allowMethods: ["*"],
          allowOrigins: ["*"],
        };
        const cors =
          url.cors === false
            ? undefined
            : url.cors === true || url.cors === undefined
              ? defaultCors
              : {
                  ...defaultCors,
                  ...url.cors,
                  maxAge: url.cors.maxAge && toSeconds(url.cors.maxAge),
                };

        return { authorization, cors };
      });
    }

    function normalizeCopyFiles() {
      return output(args.copyFiles ?? []).apply((copyFiles) =>
        Promise.all(
          copyFiles.map(async (entry) => {
            const from = path.join($cli.paths.root, entry.from);
            const to = entry.to || entry.from;
            if (path.isAbsolute(to))
              throw new VisibleError(
                `Copy destination path "${to}" must be relative`,
              );

            const stats = await fs.promises.stat(from);
            const isDir = stats.isDirectory();

            return { from, to, isDir };
          }),
        ),
      );
    }

    function normalizeVpc() {
      // "vpc" is undefined
      if (!args.vpc) return;

      // "vpc" is a Vpc component
      if (args.vpc instanceof Vpc) {
        const result = {
          privateSubnets: args.vpc.privateSubnets,
          securityGroups: args.vpc.securityGroups,
        };
        return args.vpc.nodes.natGateways.apply((natGateways) => {
          if (natGateways.length === 0)
            throw new VisibleError(
              `The VPC configured for the function does not have NAT enabled. Enable NAT by configuring "nat" on the "sst.aws.Vpc" component.`,
            );
          return result;
        });
      }

      // "vpc" is object
      return output(args.vpc).apply((vpc) => {
        if (vpc.subnets)
          throw new VisibleError(
            `The "vpc.subnets" property has been renamed to "vpc.privateSubnets". Update your code to use "vpc.privateSubnets" instead.`,
          );

        return vpc;
      });
    }
    function calculateHash() {
      return zipPath.apply(async (zipPath) => {
        const hash = crypto.createHash("sha256");
        hash.update(await fs.promises.readFile(zipPath));
        return hash.digest("hex");
      });
    }

    function buildRole() {
      return output(args.role).apply((role) => {
        if (role) {
          const roleName = parseIamRoleArn(role).roleName;
          return iam.Role.get(`${name}Role`, roleName);
        }
        return createRole();
      });
    }

    function buildLinkData() {
      return output(args.link || []).apply((links) => Link.build(links));
    }

    function buildLinkPermissions() {
      return Link.getInclude<Permission>("aws.permission", args.link);
    }

    function buildHandler() {
      return all([runtime, dev]).apply(([runtime, dev]) => {
        if (dev) {
          return {
            handler: "bootstrap",
            bundle: path.join($cli.paths.platform, "dist", "bridge"),
          };
        }

        if (runtime === "python3.11") {
          const buildResult = all([args, pythonContainerMode, linkData]).apply(
            async ([args, pythonContainerMode, linkData]) => {
              if (pythonContainerMode) {
                const result = await buildPythonContainer(name, {
                  ...args,
                  links: linkData,
                });
                if (result.type === "error") {
                  throw new Error(
                    `Failed to build function "${args.handler}": ` +
                      result.errors.join("\n").trim(),
                  );
                }
                return result;
              }
              const result = await buildPython(name, {
                ...args,
                links: linkData,
              });
              if (result.type === "error") {
                throw new Error(
                  `Failed to build function "${args.handler}": ` +
                    result.errors.join("\n").trim(),
                );
              }
              return result;
            },
          );

          return {
            handler: buildResult.handler,
            bundle: buildResult.out,
          };
        }

        if (args.bundle) {
          return {
            bundle: output(args.bundle),
            handler: output(args.handler),
          };
        }

        const buildResult = all([args, linkData]).apply(
          async ([args, linkData]) => {
            const result = await buildNode(name, {
              ...args,
              links: linkData,
            });
            if (result.type === "error") {
              throw new Error(
                `Failed to build function "${args.handler}": ` +
                  result.errors.join("\n").trim(),
              );
            }
            return result;
          },
        );
        return {
          handler: buildResult.handler,
          bundle: buildResult.out,
        };
      });
    }

    function buildHandlerWrapper() {
      const ret = all([
        dev,
        bundle,
        handler0,
        linkData,
        streaming,
        injections,
        runtime,
      ]).apply(
        async ([
          dev,
          bundle,
          handler,
          linkData,
          streaming,
          injections,
          runtime,
        ]) => {
          if (dev) return { handler };
          if (runtime === "python3.11") {
            return { handler };
          }

          const hasUserInjections = injections.length > 0;
          // already injected via esbuild when bundle is undefined
          const hasLinkInjections = args.bundle && linkData.length > 0;

          if (!hasUserInjections && !hasLinkInjections) return { handler };

          const linkInjection = hasLinkInjections
            ? linkData
                .map((item) => [
                  `process.env.SST_RESOURCE_${item.name} = ${JSON.stringify(
                    JSON.stringify(item.properties),
                  )};\n`,
                ])
                .join("")
            : "";

          const parsed = path.posix.parse(handler);
          const handlerDir = parsed.dir;
          const oldHandlerFileName = parsed.name;
          const oldHandlerFunction = parsed.ext.replace(/^\./, "");
          const newHandlerFileName = "server-index";
          const newHandlerFunction = "handler";

          // Validate handler file exists
          const newHandlerFileExt = [".js", ".mjs", ".cjs"].find((ext) =>
            fs.existsSync(
              path.join(bundle, handlerDir, oldHandlerFileName + ext),
            ),
          );
          if (!newHandlerFileExt)
            throw new VisibleError(
              `Could not find handler file "${handler}" for function "${name}"`,
            );

          return {
            handler: path.posix.join(
              handlerDir,
              `${newHandlerFileName}.${newHandlerFunction}`,
            ),
            wrapper: {
              name: path.posix.join(handlerDir, `${newHandlerFileName}.mjs`),
              content: streaming
                ? [
                    linkInjection,
                    `export const ${newHandlerFunction} = awslambda.streamifyResponse(async (event, responseStream, context) => {`,
                    ...injections,
                    `  const { ${oldHandlerFunction}: rawHandler} = await import("./${oldHandlerFileName}${newHandlerFileExt}");`,
                    `  return rawHandler(event, responseStream, context);`,
                    `});`,
                  ].join("\n")
                : [
                    linkInjection,
                    `export const ${newHandlerFunction} = async (event, context) => {`,
                    ...injections,
                    `  const { ${oldHandlerFunction}: rawHandler} = await import("./${oldHandlerFileName}${newHandlerFileExt}");`,
                    `  return rawHandler(event, context);`,
                    `};`,
                  ].join("\n"),
            },
          };
        },
      );
      return {
        handler: ret.handler,
        wrapper: ret.wrapper,
      };
    }

    function createRole() {
      const policy = all([args.permissions || [], linkPermissions, dev]).apply(
        ([argsPermissions, linkPermissions, dev]) =>
          iam.getPolicyDocumentOutput({
            statements: [
              ...argsPermissions,
              ...linkPermissions.map((item) => ({
                actions: item.actions,
                resources: item.resources,
              })),
              ...(dev
                ? [
                    {
                      actions: ["iot:*"],
                      resources: ["*"],
                    },
                    {
                      actions: ["s3:*"],
                      resources: [
                        interpolate`arn:aws:s3:::${bootstrapData.asset}`,
                        interpolate`arn:aws:s3:::${bootstrapData.asset}/*`,
                      ],
                    },
                  ]
                : []),
            ],
          }),
      );

      return new iam.Role(
        ...transform(
          args.transform?.role,
          `${name}Role`,
          {
            assumeRolePolicy: !$dev
              ? iam.assumeRolePolicyForPrincipal({
                  Service: "lambda.amazonaws.com",
                })
              : iam.getPolicyDocumentOutput({
                  statements: [
                    {
                      actions: ["sts:AssumeRole"],
                      principals: [
                        {
                          type: "Service",
                          identifiers: ["lambda.amazonaws.com"],
                        },
                        {
                          type: "AWS",
                          identifiers: [
                            interpolate`arn:aws:iam::${
                              getCallerIdentityOutput().accountId
                            }:root`,
                          ],
                        },
                      ],
                    },
                  ],
                }).json,
            // if there are no statements, do not add an inline policy.
            // adding an inline policy with no statements will cause an error.
            inlinePolicies: policy.apply(({ statements }) =>
              statements ? [{ name: "inline", policy: policy.json }] : [],
            ),
            managedPolicyArns: logging.apply((logging) => [
              ...(logging
                ? [
                    "arn:aws:iam::aws:policy/service-role/AWSLambdaBasicExecutionRole",
                  ]
                : []),
              ...(args.vpc
                ? [
                    "arn:aws:iam::aws:policy/service-role/AWSLambdaVPCAccessExecutionRole",
                  ]
                : []),
            ]),
          },
          { parent },
        ),
      );
    }

    function createBuildAsset() {
      // Note: cannot point the bundle to the `.open-next/server-function`
      //       b/c the folder contains node_modules. And pnpm node_modules
      //       contains symlinks. Pulumi cannot zip symlinks correctly.
      //       We will zip the folder ourselves.

      // If deploying to a container we need to first build the image. The zip
      // is always needed so the FunctionCodeUpdater can track the contents of the
      // image. This is convoluted, but I did not want to change too much of the function
      // internals.
      return all([bundle, wrapper, copyFiles, containerDeployment, dev]).apply(
        async ([bundle, wrapper, copyFiles, containerDeployment, dev]) => {
          function createImage() {
            if (!containerDeployment) return undefined;
            if (dev) return undefined;
            // The build artifact directory already exists, with all the user code and
            // config files. It also has the dockerfile, we need to now just build and push to
            // the container registry.

            // TODO: walln - check service implementation for .dockerignore stuff

            const authToken = ecr.getAuthorizationTokenOutput({
              registryId: bootstrapData.assetEcrRegistryId,
            });

            // build image
            //aws-python-container::sst:aws:Function::MyPythonFunction
            return new Image(
              `${name}Image`,
              {
                // tags: [$interpolate`${bootstrapData.assetEcrUrl}:latest`],
                tags: [$interpolate`${bootstrapData.assetEcrUrl}:latest`],
                // Cannot use latest tag it breaks lambda because for whatever reason
                // .ref is actually digest + tags and is not properly qualified???
                context: {
                  location: path.join(
                    $cli.paths.work,
                    "artifacts",
                    `${name}-src`,
                  ),
                },
                // Use the pushed image as a cache source.
                cacheFrom: [
                  {
                    registry: {
                      ref: $interpolate`${bootstrapData.assetEcrUrl}:cache`,
                    },
                  },
                ],
                // TODO: walln - investigate buildx ecr caching best practices
                // Include an inline cache with our pushed image.
                // cacheTo: [{
                //     registry: {
                //       imageManifest: true,
                //       ociMediaTypes: true,
                //       ref: $interpolate`${bootstrapData.assetEcrUrl}:cache`,
                //     }
                // }],
                cacheTo: [
                  {
                    inline: {},
                  },
                ],
                /// TODO: walln - enable arm64 builds by using architecture args
                push: true,
                registries: [
                  authToken.apply((authToken) => ({
                    address: authToken.proxyEndpoint,
                    username: authToken.userName,
                    password: secret(authToken.password),
                  })),
                ],
              },
              { parent: parent },
            );
          }

          const image = createImage();

          // Now proceed with the zipping this is the normal path for non-container deployments
          const zipPath = path.resolve(
            $cli.paths.work,
            "artifacts",
            name,
            "code.zip",
          );
          await fs.promises.mkdir(path.dirname(zipPath), {
            recursive: true,
          });

          await new Promise(async (resolve, reject) => {
            const ws = fs.createWriteStream(zipPath);
            const archive = archiver("zip", {
              // Ensure deterministic zip file hashes
              // https://github.com/archiverjs/node-archiver/issues/397#issuecomment-554327338
              statConcurrency: 1,
            });
            archive.on("warning", reject);
            archive.on("error", reject);
            // archive has been finalized and the output file descriptor has closed, resolve promise
            // this has to be done before calling `finalize` since the events may fire immediately after.
            // see https://www.npmjs.com/package/archiver
            ws.once("close", () => {
              resolve(zipPath);
            });
            archive.pipe(ws);

            // set the date to 0 so that the zip file is deterministic
            archive.glob(
              "**",
              { cwd: bundle, dot: true },
              { date: new Date(0), mode: 0o777 },
            );

            // Add handler wrapper into the zip
            if (wrapper) {
              archive.append(wrapper.content, {
                name: wrapper.name,
                date: new Date(0),
              });
            }

            // Add copyFiles into the zip
            copyFiles.forEach(async (entry) => {
              // TODO
              //if ($app. mode === "deploy")
              entry.isDir
                ? archive.directory(entry.from, entry.to, { date: new Date(0) })
                : archive.file(entry.from, {
                    name: entry.to,
                    date: new Date(0),
                  });
              //if (mode === "start") {
              //  try {
              //    const dir = path.dirname(toPath);
              //    await fs.mkdir(dir, { recursive: true });
              //    await fs.symlink(fromPath, toPath);
              //  } catch (ex) {
              //    Logger.debug("Failed to symlink", fromPath, toPath, ex);
              //  }
              //}
            });
            await archive.finalize();
          });

          return { zipPath, image };
        },
      );
    }

    function createBucketObject() {
      return new s3.BucketObjectv2(
        `${name}Code`,
        {
          key: interpolate`assets/${name}-code-${bundleHash}.zip`,
          bucket: region.apply((region) =>
            bootstrap.forRegion(region).then((d) => d.asset),
          ),
          source: zipPath.apply((zipPath) => new asset.FileArchive(zipPath)),
        },
        {
          parent,
          retainOnDelete: true,
        },
      );
    }

    function createLogGroup() {
      return logging.apply((logging) => {
        if (!logging) return;
        if (logging.logGroup) return;

        return new cloudwatch.LogGroup(
          ...transform(
            args.transform?.logGroup,
            `${name}LogGroup`,
            {
              name: interpolate`/aws/lambda/${
                args.name ?? physicalName(64, `${name}Function`)
              }`,
              retentionInDays: RETENTION[logging.retention],
            },
            { parent },
          ),
        );
      });
    }

    function createFunction() {
<<<<<<< HEAD
      return all([logging, logGroup]).apply(([logging, logGroup]) => {
        const transformed = transform(
          args.transform?.function,
          `${name}Function`,
          {
            name: args.name,
            description: all([args.description, dev]).apply(
              ([description, dev]) =>
                dev
                  ? description
                    ? `${description.substring(0, 240)} (live)`
                    : "live"
                  : `${description ?? ""}`,
            ),
            code: new asset.FileArchive(
              path.join($cli.paths.platform, "functions", "empty-function"),
            ),
            handler: unsecret(handler),
            role: role.arn,
            runtime,
            timeout: timeout.apply((timeout) => toSeconds(timeout)),
            memorySize: memory.apply((memory) => toMBs(memory)),
            environment: {
              variables: environment,
            },
            architectures,
            loggingConfig: logging && {
              logFormat: logging.format === "json" ? "JSON" : "Text",
              logGroup: logging.logGroup ?? logGroup!.name,
=======
      return all([
        logging,
        logGroup,
        runtime,
        pythonContainerMode,
        image,
        dev,
        containerDeployment,
      ]).apply(
        ([
          logging,
          logGroup,
          runtime,
          pythonContainerMode,
          image,
          dev,
          containerDeployment,
        ]) => {
          const transformed = transform(
            args.transform?.function,
            `${name}Function`,
            {
              name: args.name,
              description: all([args.description, dev]).apply(
                ([description, dev]) =>
                  dev
                    ? description
                      ? `${description.substring(0, 240)} (live)`
                      : "live"
                    : `${description ?? ""}`,
              ),
              code: new asset.FileArchive(
                path.join($cli.paths.platform, "functions", "empty-function"),
              ),
              handler: unsecret(handler),
              role: args.role ?? role!.arn,
              runtime,
              timeout: timeout.apply((timeout) => toSeconds(timeout)),
              memorySize: memory.apply((memory) => toMBs(memory)),
              environment: {
                variables: environment,
              },
              architectures,
              loggingConfig: logging && {
                logFormat: logging.format === "json" ? "JSON" : "Text",
                logGroup: logging.logGroup ?? logGroup!.name,
              },
              vpcConfig: args.vpc && {
                securityGroupIds: output(args.vpc).securityGroups,
                subnetIds: output(args.vpc).privateSubnets,
              },
              layers: args.layers,
              tags: args.tags,
>>>>>>> 95ab0f6b
            },
            { parent },
          );
          if (containerDeployment && !dev) {
            return new lambda.Function(
              transformed[0],
              {
                ...transformed[1],
                // if the runtime is python3.11 and we are in container mode, deploy image
                packageType: "Image",
                imageUri: image?.ref.apply(
                  (ref) => ref?.replace(":latest", ""),
                ),
                code: undefined,
                runtime: undefined,
                handler: undefined,
                imageConfig: {
                  commands: [handler],
                },
                architectures: all([transformed[1].architectures]).apply(
                  ([architectures]) => (dev ? ["x86_64"] : architectures!),
                ),
              },
              transformed[2],
            );
          }
          return new lambda.Function(
            transformed[0],
            {
              ...transformed[1],
              packageType: "Zip",
              runtime: all([transformed[1].runtime]).apply(([runtime]) =>
                dev ? "provided.al2023" : runtime!,
              ),
              architectures: all([transformed[1].architectures]).apply(
                ([architectures]) => (dev ? ["x86_64"] : architectures!),
              ),
            },
            transformed[2],
          );
        },
      );
    }

    function createUrl() {
      return url.apply((url) => {
        if (url === undefined) return;

        return new lambda.FunctionUrl(
          `${name}Url`,
          {
            functionName: fn.name,
            authorizationType: url.authorization === "iam" ? "AWS_IAM" : "NONE",
            invokeMode: streaming.apply((streaming) =>
              streaming ? "RESPONSE_STREAM" : "BUFFERED",
            ),
            cors: url.cors,
          },
          { parent },
        );
      });
    }

    function updateFunctionCode() {
      return all([image]).apply(([image]) => {
        return new FunctionCodeUpdater(
          `${name}CodeUpdater`,
          {
            functionName: fn.name,
            s3Bucket: file.bucket,
            s3Key: file.key,
            functionLastModified: fn.lastModified,
            region,
            imageUri: image?.ref.apply((ref) => ref?.replace(":latest", "")),
          },
          { parent },
        );
      });
    }
  }

  /**
   * The underlying [resources](/docs/components/#nodes) this component creates.
   */
  public get nodes() {
    return {
      /**
       * The IAM Role the function will use.
       */
      role: this.role,
      /**
       * The AWS Lambda function.
       */
      function: this.function,
      /**
       * The CloudWatch Log Group the function logs are stored.
       */
      logGroup: this.logGroup,
    };
  }

  /**
   * The Lambda function URL if `url` is enabled.
   */
  public get url() {
    return this.fnUrl.apply((url) => {
      if (!url)
        throw new Error(
          `Function URL is not enabled. Enable it with "url: true".`,
        );
      return url.functionUrl;
    });
  }

  /**
   * The name of the Lambda function.
   */
  public get name() {
    return this.function.name;
  }

  /**
   * The ARN of the Lambda function.
   */
  public get arn() {
    return this.function.arn;
  }

  /** @internal */
  static fromDefinition(
    name: string,
    definition: Input<string | FunctionArgs>,
    override: Pick<FunctionArgs, "description" | "permissions">,
    argsTransform?: Transform<FunctionArgs>,
    opts?: ComponentResourceOptions,
  ) {
    return output(definition).apply((definition) => {
      if (typeof definition === "string") {
        return new Function(
          ...transform(
            argsTransform,
            name,
            { handler: definition, ...override },
            opts || {},
          ),
        );
      } else if (definition.handler) {
        return new Function(
          ...transform(
            argsTransform,
            name,
            {
              ...definition,
              ...override,
              permissions: all([
                definition.permissions,
                override?.permissions,
              ]).apply(([permissions, overridePermissions]) => [
                ...(permissions ?? []),
                ...(overridePermissions ?? []),
              ]),
            },
            opts || {},
          ),
        );
      }
      throw new Error(`Invalid function definition for the "${name}" Function`);
    });
  }

  /** @internal */
  public getSSTLink() {
    return {
      properties: {
        name: this.name,
        url: this.fnUrl.apply((url) => url?.functionUrl ?? output(undefined)),
      },
      include: [
        permission({
          actions: ["lambda:InvokeFunction"],
          resources: [this.function.arn],
        }),
      ],
    };
  }
}

const __pulumiType = "sst:aws:Function";
// @ts-expect-error
Function.__pulumiType = __pulumiType;<|MERGE_RESOLUTION|>--- conflicted
+++ resolved
@@ -36,9 +36,7 @@
 } from "@pulumi/aws";
 import { Permission, permission } from "./permission.js";
 import { Vpc } from "./vpc.js";
-<<<<<<< HEAD
 import { parseIamRoleArn } from "./helpers/arn.js";
-=======
 import { buildPython, buildPythonContainer } from "../../runtime/python.js";
 import { Image } from "@pulumi/docker-build";
 import { rpc } from "../rpc/rpc.js";
@@ -47,7 +45,6 @@
  * Helper type to define function ARN type
  */
 export type FunctionArn = `arn:${string}` & {};
->>>>>>> 95ab0f6b
 
 export type FunctionPermissionArgs = {
   /**
@@ -1089,13 +1086,8 @@
     const linkPermissions = buildLinkPermissions();
     const { bundle, handler: handler0 } = buildHandler();
     const { handler, wrapper } = buildHandlerWrapper();
-<<<<<<< HEAD
-    const zipPath = zipBundleFolder();
-=======
-    const role = createRole();
     const { zipPath, image } = createBuildAsset();
 
->>>>>>> 95ab0f6b
     const bundleHash = calculateHash();
     const file = createBucketObject();
 
@@ -1801,37 +1793,6 @@
     }
 
     function createFunction() {
-<<<<<<< HEAD
-      return all([logging, logGroup]).apply(([logging, logGroup]) => {
-        const transformed = transform(
-          args.transform?.function,
-          `${name}Function`,
-          {
-            name: args.name,
-            description: all([args.description, dev]).apply(
-              ([description, dev]) =>
-                dev
-                  ? description
-                    ? `${description.substring(0, 240)} (live)`
-                    : "live"
-                  : `${description ?? ""}`,
-            ),
-            code: new asset.FileArchive(
-              path.join($cli.paths.platform, "functions", "empty-function"),
-            ),
-            handler: unsecret(handler),
-            role: role.arn,
-            runtime,
-            timeout: timeout.apply((timeout) => toSeconds(timeout)),
-            memorySize: memory.apply((memory) => toMBs(memory)),
-            environment: {
-              variables: environment,
-            },
-            architectures,
-            loggingConfig: logging && {
-              logFormat: logging.format === "json" ? "JSON" : "Text",
-              logGroup: logging.logGroup ?? logGroup!.name,
-=======
       return all([
         logging,
         logGroup,
@@ -1867,7 +1828,7 @@
                 path.join($cli.paths.platform, "functions", "empty-function"),
               ),
               handler: unsecret(handler),
-              role: args.role ?? role!.arn,
+              role: role.arn,
               runtime,
               timeout: timeout.apply((timeout) => toSeconds(timeout)),
               memorySize: memory.apply((memory) => toMBs(memory)),
@@ -1885,7 +1846,6 @@
               },
               layers: args.layers,
               tags: args.tags,
->>>>>>> 95ab0f6b
             },
             { parent },
           );
