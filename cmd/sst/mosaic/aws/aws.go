package aws

import (
	"bufio"
	"bytes"
	"context"
	"crypto/rand"
	"crypto/tls"
	"encoding/hex"
	"encoding/json"
	"fmt"
	"io"
	"log/slog"
	"net/http"
	"net/url"
	"strconv"
	"strings"
	"sync"
	"time"

	v4 "github.com/aws/aws-sdk-go-v2/aws/signer/v4"
	"github.com/aws/aws-sdk-go-v2/service/iot"
	MQTT "github.com/eclipse/paho.mqtt.golang"
	"github.com/sst/ion/cmd/sst/mosaic/aws/iot_writer"
	"github.com/sst/ion/cmd/sst/mosaic/watcher"
	"github.com/sst/ion/internal/util"
	"github.com/sst/ion/pkg/bus"
	"github.com/sst/ion/pkg/project"
	"github.com/sst/ion/pkg/project/provider"
	"github.com/sst/ion/pkg/runtime"
<<<<<<< HEAD
	"github.com/sst/ion/pkg/runtime/node"
	"github.com/sst/ion/pkg/runtime/python"
=======
>>>>>>> 6303d91e
	"github.com/sst/ion/pkg/server"
)

type fragment struct {
	ID    string `json:"id"`
	Index int    `json:"index"`
	Count int    `json:"count"`
	Data  string `json:"data"`
}

type FunctionInvokedEvent struct {
	FunctionID string
	WorkerID   string
	RequestID  string
	Input      []byte
}

type FunctionResponseEvent struct {
	FunctionID string
	WorkerID   string
	RequestID  string
	Output     []byte
}

type FunctionErrorEvent struct {
	FunctionID   string
	WorkerID     string
	RequestID    string
	ErrorType    string   `json:"errorType"`
	ErrorMessage string   `json:"errorMessage"`
	Trace        []string `json:"trace"`
}

type FunctionBuildEvent struct {
	FunctionID string
	Errors     []string
}

type FunctionLogEvent struct {
	FunctionID string
	WorkerID   string
	RequestID  string
	Line       string
}

var ErrIoTDelay = fmt.Errorf("iot not available")

func Start(
	ctx context.Context,
	p *project.Project,
	s *server.Server,
	args map[string]interface{},
) error {

<<<<<<< HEAD
	runtimes := []runtime.Runtime{
		node.New(),
		python.New(),
	}
=======
>>>>>>> 6303d91e
	expire := time.Hour * 24
	from := time.Now()
	server := fmt.Sprintf("localhost:%d/lambda/", s.Port)

	prov, _ := p.Provider("aws")
	config := prov.(*provider.AwsProvider).Config()
	slog.Info("getting endpoint")
	iotClient := iot.NewFromConfig(config)
	endpointResp, err := iotClient.DescribeEndpoint(ctx, &iot.DescribeEndpointInput{})
	if err != nil {
		return err
	}

	originalURL, err := url.Parse(fmt.Sprintf("wss://%s/mqtt?X-Amz-Expires=%s", *endpointResp.EndpointAddress, strconv.FormatInt(int64(expire/time.Second), 10)))
	if err != nil {
		return err
	}
	slog.Info("found endpoint endpoint", "url", originalURL.String())

	creds, err := config.Credentials.Retrieve(ctx)
	if err != nil {
		return err
	}
	sessionToken := creds.SessionToken
	creds.SessionToken = ""

	signer := v4.NewSigner()
	req := &http.Request{
		Method: "GET",
		URL:    originalURL,
	}

	presignedURL, _, err := signer.PresignHTTP(ctx, creds, req, "e3b0c44298fc1c149afbf4c8996fb92427ae41e4649b934ca495991b7852b855", "iotdevicegateway", config.Region, from)
	if err != nil {
		return err
	}
	slog.Info("signed request", "url", presignedURL)
	if sessionToken != "" {
		presignedURL += "&X-Amz-Security-Token=" + url.QueryEscape(sessionToken)
	}

	opts := MQTT.
		NewClientOptions().
		AddBroker(presignedURL).
		SetClientID(
			hex.EncodeToString(func(b []byte) []byte { _, _ = rand.Read(b); return b }(make([]byte, 16))),
		).
		SetTLSConfig(&tls.Config{
			InsecureSkipVerify: true,
		}).
		SetWebsocketOptions(&MQTT.WebsocketOptions{
			ReadBufferSize:  1024 * 1000,
			WriteBufferSize: 1024 * 1000,
		}).
		SetCleanSession(false).
		SetAutoReconnect(true).
		SetMaxReconnectInterval(time.Second * 1).
		SetConnectionLostHandler(func(c MQTT.Client, err error) {
			slog.Info("mqtt connection lost", "error", err)
		}).
		SetReconnectingHandler(func(c MQTT.Client, co *MQTT.ClientOptions) {
			slog.Info("mqtt reconnecting")
		}).
		SetOnConnectHandler(func(c MQTT.Client) {
			slog.Info("mqtt connected")
		}).
		SetKeepAlive(time.Second * 1200).
		SetPingTimeout(time.Second * 60)

	mqttClient := MQTT.NewClient(opts)
	if token := mqttClient.Connect(); token.Wait() && token.Error() != nil {
		return fmt.Errorf("failed to connect to mqtt: %w", token.Error())
	}

	var pending sync.Map
	initChan := make(chan MQTT.Message, 1000)
	shutdownChan := make(chan MQTT.Message, 1000)

	prefix := fmt.Sprintf("ion/%s/%s", p.App().Name, p.App().Stage)
	reader := iot_writer.NewReader()
	if token := mqttClient.Subscribe(prefix+"/+/response/#", 1, func(c MQTT.Client, m MQTT.Message) {
		slog.Info("iot", "topic", m.Topic())
		for _, msg := range reader.Read(m) {
			write, ok := pending.Load(msg.ID)
			if !ok {
				return
			}
			casted := write.(*io.PipeWriter)
			casted.Write(msg.Data)
			casted.Close()
		}
	}); token.Wait() && token.Error() != nil {
		return token.Error()
	}

	type WorkerInfo struct {
		FunctionID       string
		WorkerID         string
		Worker           runtime.Worker
		CurrentRequestID string
		Env              []string
	}

	type workerResponse struct {
		response    *http.Response
		requestBody *bytes.Buffer
		workerID    string
		path        []string
	}
	workerResponseChan := make(chan workerResponse, 1000)
	workerShutdownChan := make(chan *WorkerInfo, 1000)

	evts := bus.Subscribe(&watcher.FileChangedEvent{}, &project.CompleteEvent{}, &runtime.BuildInput{})

	if token := mqttClient.Subscribe(prefix+"/+/init", 1, func(c MQTT.Client, m MQTT.Message) {
		slog.Info("iot", "topic", m.Topic())
		initChan <- m
	}); token.Wait() && token.Error() != nil {
		return token.Error()
	}

	if token := mqttClient.Subscribe(prefix+"/+/shutdown", 1, func(c MQTT.Client, m MQTT.Message) {
		slog.Info("iot", "topic", m.Topic())
		shutdownChan <- m
	}); token.Wait() && token.Error() != nil {
		return token.Error()
	}

	slog.Info("connected to iot")

	go func() {
		workers := map[string]*WorkerInfo{}
		workerEnv := map[string][]string{}
		builds := map[string]*runtime.BuildOutput{}
		targets := map[string]*runtime.BuildInput{}

		getBuildOutput := func(functionID string) *runtime.BuildOutput {
			build := builds[functionID]
			if build != nil {
				return build
			}
			target, _ := targets[functionID]
			build, err = p.Runtime.Build(ctx, target)
			if err == nil {
				bus.Publish(&FunctionBuildEvent{
					FunctionID: functionID,
					Errors:     build.Errors,
				})
			} else {
				bus.Publish(&FunctionBuildEvent{
					FunctionID: functionID,
					Errors:     []string{err.Error()},
				})
			}
			if err != nil || len(build.Errors) > 0 {
				delete(builds, functionID)
				return nil
			}
			builds[functionID] = build
			return build
		}

		run := func(functionID string, workerID string) bool {
			build := getBuildOutput(functionID)
			if build == nil {
				return false
			}
			target, ok := targets[functionID]
			if !ok {
				return false
			}
			worker, err := p.Runtime.Run(ctx, &runtime.RunInput{
				CfgPath:    p.PathConfig(),
				Runtime:    target.Runtime,
				Server:     server + workerID,
				WorkerID:   workerID,
				FunctionID: functionID,
				Build:      build,
				Env:        workerEnv[workerID],
			})
			if err != nil {
				slog.Error("failed to run worker", "error", err)
				return false
			}
			info := &WorkerInfo{
				FunctionID: functionID,
				Worker:     worker,
				WorkerID:   workerID,
			}
			go func() {
				logs := worker.Logs()
				scanner := bufio.NewScanner(logs)
				for scanner.Scan() {
					line := scanner.Text()
					bus.Publish(&FunctionLogEvent{
						FunctionID: functionID,
						WorkerID:   workerID,
						RequestID:  info.CurrentRequestID,
						Line:       line,
					})
				}
				workerShutdownChan <- info
			}()
			workers[workerID] = info

			return true
		}

		slog.Info("wheewooo")
		for {
			select {
			case <-ctx.Done():
				return
			case evt := <-workerResponseChan:
				info, ok := workers[evt.workerID]
				if !ok {
					continue
				}

				responseBody, err := io.ReadAll(evt.response.Body)
				if err != nil {
					continue
				}
				if evt.path[len(evt.path)-1] == "next" {
					info.CurrentRequestID = evt.response.Header.Get("lambda-runtime-aws-request-id")
					bus.Publish(&FunctionInvokedEvent{
						FunctionID: info.FunctionID,
						WorkerID:   info.WorkerID,
						RequestID:  info.CurrentRequestID,
						Input:      responseBody,
					})
					topic := prefix + "/" + info.WorkerID + "/ack"
					slog.Info("acking", "topic", topic)
					mqttClient.Publish(topic, 1, false, []byte{1}).Wait()
				}
				if evt.path[len(evt.path)-1] == "response" {
					bus.Publish(&FunctionResponseEvent{
						FunctionID: info.FunctionID,
						WorkerID:   info.WorkerID,
						RequestID:  evt.path[len(evt.path)-2],
						Output:     responseBody,
					})
				}
				if evt.path[len(evt.path)-1] == "error" {
					fee := &FunctionErrorEvent{
						FunctionID: info.FunctionID,
						WorkerID:   info.WorkerID,
						RequestID:  evt.path[len(evt.path)-2],
					}
					json.Unmarshal(evt.requestBody.Bytes(), &fee)
					bus.Publish(fee)
				}
			case info := <-workerShutdownChan:
				slog.Info("worker died", "workerID", info.WorkerID)
				existing, ok := workers[info.WorkerID]
				if !ok {
					continue
				}
				// only delete if a new worker hasn't already been started
				if existing == info {
					slog.Info("deleting worker", "workerID", info.WorkerID)
					delete(workers, info.WorkerID)
				}
				break
			case unknown := <-evts:
				switch evt := unknown.(type) {
				case *runtime.BuildInput:
					targets[evt.FunctionID] = evt
				case *watcher.FileChangedEvent:
					slog.Info("checking if code needs to be rebuilt", "file", evt.Path)
					toBuild := map[string]bool{}

					for functionID := range builds {
						target, ok := targets[functionID]
						if !ok {
							continue
						}
						if p.Runtime.ShouldRebuild(target.Runtime, target.FunctionID, evt.Path) {
							for _, worker := range workers {
								if worker.FunctionID == functionID {
									slog.Info("stopping", "workerID", worker.WorkerID, "functionID", worker.FunctionID)
									worker.Worker.Stop()
								}
							}
							delete(builds, functionID)
							toBuild[functionID] = true
						}
					}

					for functionID := range toBuild {
						output := getBuildOutput(functionID)
						if output == nil {
							delete(toBuild, functionID)
						}
					}

					for workerID, info := range workers {
						if toBuild[info.FunctionID] {
							run(info.FunctionID, workerID)
						}
					}
					break
				}
			case m := <-initChan:
				slog.Info("got init")
				bytes := m.Payload()
				workerID := strings.Split(m.Topic(), "/")[3]
				existingWorker, exists := workers[workerID]
				if exists {
					continue
					existingWorker.Worker.Stop()
				}
				var payload struct {
					FunctionID string   `json:"functionID"`
					Env        []string `json:"env"`
				}
				err := json.Unmarshal(bytes, &payload)
				if err != nil {
					continue
				}
				if _, ok := targets[payload.FunctionID]; !ok {
					go func() {
						time.Sleep(time.Second * 1)
						initChan <- m
					}()
					continue
				}
				workerEnv[workerID] = payload.Env
				if ok := run(payload.FunctionID, workerID); !ok {
					result, _ := http.Post("http://"+server+workerID+"/runtime/init/error", "application/json", strings.NewReader(`{"errorMessage":"Function failed to build"}`))
					defer result.Body.Close()
					body, _ := io.ReadAll(result.Body)
					slog.Info("error", "body", string(body), "status", result.StatusCode)

					if result.StatusCode != 202 {
						result, _ := http.Get("http://" + server + workerID + "/runtime/invocation/next")
						requestID := result.Header.Get("lambda-runtime-aws-request-id")
						result, _ = http.Post("http://"+server+workerID+"/runtime/invocation/"+requestID+"/error", "application/json", strings.NewReader(`{"errorMessage":"Function failed to build"}`))
						defer result.Body.Close()
						body, _ := io.ReadAll(result.Body)
						slog.Info("error", "body", string(body), "status", result.StatusCode)
					}
				}
				break

			case m := <-shutdownChan:
				workerID := strings.Split(m.Topic(), "/")[3]
				info, ok := workers[workerID]
				if !ok {
					continue
				}
				info.Worker.Stop()
				delete(workers, workerID)
				delete(workerEnv, workerID)
			}
		}
	}()

	s.Mux.HandleFunc(`/lambda/`, func(w http.ResponseWriter, r *http.Request) {
		path := strings.Split(r.URL.Path, "/")
		slog.Info("lambda request", "path", path)
		workerID := path[2]
		requestID := util.RandomString(8)
		writer := iot_writer.New(mqttClient, prefix+"/"+workerID+"/request/"+requestID)
		read, write := io.Pipe()
		pending.Store(requestID, write)
		defer func() {
			pending.Delete(requestID)
		}()

		writer.Write([]byte(r.Method + " /2018-06-01/" + strings.Join(path[3:], "/") + " HTTP/1.1\r\n"))
		for name, headers := range r.Header {
			if name == "Connection" {
				continue
			}
			for _, h := range headers {
				fmt.Fprintf(writer, "%v: %v\r\n", name, h)
			}
		}
		fmt.Fprint(writer, "Connection: close\r\n")
		fmt.Fprint(writer, "Host: 127.0.0.1\r\n")
		_, err := fmt.Fprint(writer, "\r\n")

		requestBody := &bytes.Buffer{}
		if r.ContentLength > 0 {
			write := io.MultiWriter(writer, requestBody)
			io.Copy(write, r.Body)
		}
		writer.Flush()
		writer.Close()

		hijacker, ok := w.(http.Hijacker)
		if !ok {
			http.Error(w, "webserver doesn't support hijacking", http.StatusInternalServerError)
			return
		}

		conn, bufrw, err := hijacker.Hijack()
		if err != nil {
			http.Error(w, err.Error(), http.StatusInternalServerError)
			return
		}
		defer conn.Close()

		slog.Info("lambda waiting for response", "workerID", workerID)

		done := make(chan struct{})
		go func() {
			buf := &bytes.Buffer{}
			write := io.MultiWriter(conn, buf)
			_, err = io.Copy(write, read)
			if err != nil {
				slog.Error("error writing to the connection", "error", err)
			}
			resp, err := http.ReadResponse(bufio.NewReader(buf), nil)
			if err == nil {
				workerResponseChan <- workerResponse{
					workerID:    workerID,
					response:    resp,
					requestBody: requestBody,
					path:        path,
				}
			}
			done <- struct{}{}
		}()

		go func() {
			_, err := bufrw.Read(make([]byte, 1024))
			if err != nil {
				done <- struct{}{}
				slog.Info("lambda disconnected", "workerID", workerID)
			}
		}()

		<-done
		slog.Info("lambda sent response", "workerID", workerID)
	})

	<-ctx.Done()
	mqttClient.Disconnect(250)
	return nil
}<|MERGE_RESOLUTION|>--- conflicted
+++ resolved
@@ -28,11 +28,6 @@
 	"github.com/sst/ion/pkg/project"
 	"github.com/sst/ion/pkg/project/provider"
 	"github.com/sst/ion/pkg/runtime"
-<<<<<<< HEAD
-	"github.com/sst/ion/pkg/runtime/node"
-	"github.com/sst/ion/pkg/runtime/python"
-=======
->>>>>>> 6303d91e
 	"github.com/sst/ion/pkg/server"
 )
 
@@ -87,13 +82,6 @@
 	args map[string]interface{},
 ) error {
 
-<<<<<<< HEAD
-	runtimes := []runtime.Runtime{
-		node.New(),
-		python.New(),
-	}
-=======
->>>>>>> 6303d91e
 	expire := time.Hour * 24
 	from := time.Now()
 	server := fmt.Sprintf("localhost:%d/lambda/", s.Port)
